"use client"

import { useState, useEffect, useRef, useCallback } from "react"
import { Button } from "@/components/ui/button"
import { Input } from "@/components/ui/input"
import { Label } from "@/components/ui/label"
import { 
  Card, 
  CardContent, 
  CardHeader, 
  CardTitle,
  CardDescription,
  CardFooter
} from "@/components/ui/card"
import { 
  Table, 
  TableBody, 
  TableCell, 
  TableHead, 
  TableHeader, 
  TableRow 
} from "@/components/ui/table"
import { NavBar } from "@/components/nav-bar"
import { Calculator, Eye, EyeOff, ArrowRight, RefreshCcw, AlertCircle, X, CheckCircle, Save, Info, AlertTriangle, Loader2, Maximize, Minimize, Settings, Layers, LoaderCircle, FileText } from "lucide-react"
import { toast } from "sonner"
import { useFileUpload } from "@/context/FileUploadContext"
import { cn } from "@/lib/utils"
import { ScrollArea } from "@/components/ui/scroll-area"
import { Skeleton } from "@/components/ui/skeleton"
import { Badge } from "@/components/ui/badge"
import { Tabs, TabsContent, TabsList, TabsTrigger } from "@/components/ui/tabs"
import { showToast } from "@/utils/toast-utils"
import { Switch } from "@/components/ui/switch"
import { Copy } from "lucide-react"
import { Select, SelectTrigger, SelectValue, SelectItem, SelectContent } from "@/components/ui/select"
import { GanttChart, Trash2, Check, LayoutGrid, Table as TableIcon } from "lucide-react"
import { Accordion, AccordionContent, AccordionItem, AccordionTrigger } from "@/components/ui/accordion"
import { Slider } from "@/components/ui/slider"
// import { useToast } from "@/components/ui/use-toast"
import { calculateDim, HADResults } from "@/utils/casingCalculations";
import { motion } from "framer-motion"
import { useWellType } from "@/context/WellTypeContext";

interface VcfResult {
  instance: number;
  db: number;  // Db (mm)
  de: number;  // de (mm)
  di: number;  // di (mm)
  h: number;   // h
  vcf: number; // Vcf
}

interface GcResult {
  instance: number;
  vcf: number;        // Vcf
  newGcc: number;     // NewGcc (was gc)
  nc: number | null;  // Number of cement sacks
  vw: number | null;  // Water volume
  vfd: number | null; // Volume of fluid displacement
  pymax: number | null; // Maximum pressure at yield point (MPa)
  pc: number | null;    // Confining pressure (MPa)
  pfr: number;          // Friction pressure (MPa)
  ppmax: number | null; // Maximum pump pressure (MPa/10)
  n: number | null;     // Number of pumps
  tfc: number | null;   // Cement filling time
  tfd: number | null;   // Displacement time
  tc: number | null;    // Total pumping time
  td: number | null;    // Additional time
  tp: number;           // Constant time (60)
  tad: number;          // Additional time (75% of tp)
}

// Define type for pump data
interface PumpData {
  type: string;
  speed: number;
  pressures: {
    "3.5": number | null;
    "4": number | null;
    "4.5": number | null;
  };
  flows: {
    "3.5": number | null;
    "4": number | null;
    "4.5": number | null;
  };
}

// Define type for pump results
interface PumpResult {
  type: string;
  diameter: number;
  pressure: number;
  flow: number;
  speed: number | null;
  price: number;
  isRecommended: boolean;
  instance: number;
  ppmax: number;
  // Time factor fields
  tfc: number | null;
  tfd: number | null;
  tc: number | null;
  tad: number;
  isTimeAllowed: boolean | null;
  // New fields
  isAlternative?: boolean;
}

// Define the hardcoded pump data based on the provided table
const PUMP_DATA: PumpData[] = [
  // AC-300
  { 
    type: "AC-300", 
    speed: 1, 
    pressures: { "3.5": null, "4": 30, "4.5": null }, 
    flows: { "3.5": null, "4": 100, "4.5": null } 
  },
  { 
    type: "AC-300", 
    speed: 2, 
    pressures: { "3.5": null, "4": 22, "4.5": null }, 
    flows: { "3.5": null, "4": 250, "4.5": null } 
  },
  { 
    type: "AC-300", 
    speed: 3, 
    pressures: { "3.5": null, "4": 10, "4.5": null }, 
    flows: { "3.5": null, "4": 450, "4.5": null } 
  },
  { 
    type: "AC-300", 
    speed: 4, 
    pressures: { "3.5": null, "4": 6, "4.5": null }, 
    flows: { "3.5": null, "4": 635, "4.5": null } 
  },
  
  // AC-400.B
  { 
    type: "AC-400.B", 
    speed: 1, 
    pressures: { "3.5": 40, "4": 32, "4.5": 24 }, 
    flows: { "3.5": 243, "4": 300, "4.5": 397 } 
  },
  { 
    type: "AC-400.B", 
    speed: 2, 
    pressures: { "3.5": 21.5, "4": 17.5, "4.5": 13 }, 
    flows: { "3.5": 444, "4": 549, "4.5": 724 } 
  },
  { 
    type: "AC-400.B", 
    speed: 3, 
    pressures: { "3.5": 13, "4": 10.8, "4.5": 8.2 }, 
    flows: { "3.5": 717, "4": 885, "4.5": 1171 } 
  },
  
  // AC-500
  { 
    type: "AC-500", 
    speed: 1, 
    pressures: { "3.5": 50, "4": 35.5, "4.5": 27 }, 
    flows: { "3.5": 250, "4": 308, "4.5": 409 } 
  },
  { 
    type: "AC-500", 
    speed: 2, 
    pressures: { "3.5": 24, "4": 19.5, "4.5": 14.8 }, 
    flows: { "3.5": 459, "4": 569, "4.5": 750 } 
  },
  { 
    type: "AC-500", 
    speed: 3, 
    pressures: { "3.5": 15.5, "4": 12.5, "4.5": 9.5 }, 
    flows: { "3.5": 717, "4": 885, "4.5": 1171 } 
  },
  
  // ACF-700
  { 
    type: "ACF-700", 
    speed: 1, 
    pressures: { "3.5": null, "4": 70, "4.5": 55 }, 
    flows: { "3.5": null, "4": 158, "4.5": 208 } 
  },
  { 
    type: "ACF-700", 
    speed: 2, 
    pressures: { "3.5": null, "4": 52, "4.5": 40 }, 
    flows: { "3.5": null, "4": 217, "4.5": 287 } 
  },
  { 
    type: "ACF-700", 
    speed: 3, 
    pressures: { "3.5": null, "4": 40, "4.5": 30 }, 
    flows: { "3.5": null, "4": 284, "4.5": 275 } 
  },
  { 
    type: "ACF-700", 
    speed: 4, 
    pressures: { "3.5": null, "4": 30, "4.5": 24 }, 
    flows: { "3.5": null, "4": 391, "4.5": 518 } 
  },
  { 
    type: "ACF-700", 
    speed: 5, 
    pressures: { "3.5": null, "4": 27, "4.5": 20 }, 
    flows: { "3.5": null, "4": 416, "4.5": 550 } 
  },
  { 
    type: "ACF-700", 
    speed: 6, 
    pressures: { "3.5": null, "4": 21, "4.5": 15 }, 
    flows: { "3.5": null, "4": 544, "4.5": 720 } 
  },
  { 
    type: "ACF-700", 
    speed: 7, 
    pressures: { "3.5": null, "4": 15, "4.5": 11 }, 
    flows: { "3.5": null, "4": 749, "4.5": 990 } 
  },
  { 
    type: "ACF-700", 
    speed: 8, 
    pressures: { "3.5": null, "4": 12, "4.5": 9 }, 
    flows: { "3.5": null, "4": 981, "4.5": 1297 } 
  },
  
  // T-10
  { 
    type: "T-10", 
    speed: 1, 
    pressures: { "3.5": null, "4": null, "4.5": 63 }, 
    flows: { "3.5": null, "4": null, "4.5": 175 } 
  },
  { 
    type: "T-10", 
    speed: 2, 
    pressures: { "3.5": null, "4": null, "4.5": 53 }, 
    flows: { "3.5": null, "4": null, "4.5": 225 } 
  },
  { 
    type: "T-10", 
    speed: 3, 
    pressures: { "3.5": null, "4": null, "4.5": 39.2 }, 
    flows: { "3.5": null, "4": null, "4.5": 303 } 
  },
  { 
    type: "T-10", 
    speed: 4, 
    pressures: { "3.5": null, "4": null, "4.5": 28 }, 
    flows: { "3.5": null, "4": null, "4.5": 428 } 
  },
  { 
    type: "T-10", 
    speed: 5, 
    pressures: { "3.5": null, "4": null, "4.5": 20.3 }, 
    flows: { "3.5": null, "4": null, "4.5": 588 } 
  },
  { 
    type: "T-10", 
    speed: 6, 
    pressures: { "3.5": null, "4": null, "4.5": 15.4 }, 
    flows: { "3.5": null, "4": null, "4.5": 781 } 
  },
  { 
    type: "T-10", 
    speed: 7, 
    pressures: { "3.5": null, "4": null, "4.5": 11 }, 
    flows: { "3.5": null, "4": null, "4.5": 1125 } 
  },
  { 
    type: "T-10", 
    speed: 8, 
    pressures: { "3.5": null, "4": null, "4.5": 7.7 }, 
    flows: { "3.5": null, "4": null, "4.5": 1520 } 
  },
];

interface DataInputValues {
  K1?: string;
  K2?: string;
  K3?: string;
  [key: string]: string | undefined;
}

export default function SemanticsPage() {
  // Input parameters
  const [k1Value, setK1Value] = useState("");
  const [k2Value, setK2Value] = useState("");
  const [k3Value, setK3Value] = useState("");
  const [gammaC, setGammaC] = useState("");
  const [gammaW, setGammaW] = useState("1"); // Fixed at 1
  const [gammaFC, setGammaFC] = useState("");
  const [gammaF, setGammaF] = useState(""); // Will be set to 1.08 for exploration wells in useEffect
  const [tfcValue, setTfcValue] = useState("");
  const [tfdValue, setTfdValue] = useState("");
  const [tdValue, setTdValue] = useState("");
  const [hValue, setHValue] = useState("");
  const [mValue, setMValue] = useState(""); // Re-add this line
  
  // Track which fields are using single input mode
  const [singleInputFields, setSingleInputFields] = useState<Record<string, boolean>>({});
  
  // Multiple value state for different instances
  const [instanceValues, setInstanceValues] = useState<Record<string, Record<number, string>>>({});
  
  // Use a flag to prevent saving immediately after loading
  const [initialLoadComplete, setInitialLoadComplete] = useState<boolean>(false);
  
  // Pump selection state
  const [selectedDiameter, setSelectedDiameter] = useState<number>(3.5);
  const [isPumpSelectionLoading, setIsPumpSelectionLoading] = useState<boolean>(false);
  const fileInputRef = useRef<HTMLInputElement>(null);
  
  // Data Input values - keep for backward compatibility but don't use for K1, K2, K3
  const [dataInputValues, setDataInputValues] = useState<DataInputValues>({});
  
  // Results
  const [vcfResults, setVcfResults] = useState<VcfResult[]>([]);
  const [gcResults, setGcResults] = useState<GcResult[]>([]);
  
  // Equation and results displays
  const [equationHTML, setEquationHTML] = useState<string>("");
  const [resultsHTML, setResultsHTML] = useState<string>("");
  
  // UI States
  const [isLoading, setIsLoading] = useState<boolean>(false);
  const [equationsMinimized, setEquationsMinimized] = useState<boolean>(true);
  const [pumpDataTableMinimized, setPumpDataTableMinimized] = useState<boolean>(true);
  
  // Access results from other pages
  const { 
    drillCollarResults,
    casingResults,
    pumpFile,
    pumpFileName,
    pumpResults,
    setPumpFile,
    setPumpFileName,
    setPumpResults,
    hadData // <-- add hadData from context
  } = useFileUpload();

  // Add to state declarations near the top of the component
  const [instanceDiameters, setInstanceDiameters] = useState<Record<number, number>>({
    1: 4,   // Default to 4" for all instances
    2: 4,
    3: 4
  });

  // Added state for toggling between single or instance-specific diameters
  const [useSingleDiameter, setUseSingleDiameter] = useState<boolean>(true);

  // ... add new function to update instance diameter
  const updateInstanceDiameter = (instance: number, diameter: number) => {
    setInstanceDiameters(prev => ({
      ...prev,
      [instance]: diameter
    }));
  };

  // Toggle minimized state for equations card
  const toggleEquationsMinimized = () => {
    const newState = !equationsMinimized;
    setEquationsMinimized(newState);
  };

  // Toggle minimized state for pump data table
  const togglePumpDataTableMinimized = () => {
    const newState = !pumpDataTableMinimized;
    setPumpDataTableMinimized(newState);
  };

  // Save input data to localStorage
  const saveInputData = () => {
    try {
      // Combine all inputs into a single object
      const inputData = {
        gammaC,
        gammaW,
        gammaFC,
        gammaF,
        k1: k1Value,
        k2: k2Value,
        k3: k3Value,
        tfc: tfcValue,
        tfd: tfdValue,
        td: tdValue,
        h: hValue,
        m: mValue, // Add mValue to input data
        // Include instance values
        instanceValues,
        // Include single input preferences
        singleInputFields
      };
      
      localStorage.setItem('wellsAnalyzerSemanticData', JSON.stringify(inputData));
      return true;
    } catch (error) {
      console.error('Failed to save data:', error);
      return false;
    }
  };

  // Manual save function with feedback for save button
  const saveData = async () => {
    setIsLoading(true);
    try {
      // Save input data
      saveInputData();
      
      // Save results if available
      saveResultsToLocalStorage();
      
      // Log localStorage state after saving
      console.log("All localStorage data after saving:");
      console.log("wellsAnalyzerSemanticData:", localStorage.getItem('wellsAnalyzerSemanticData'));
      console.log("wellsAnalyzerSemanticInputPrefs:", localStorage.getItem('wellsAnalyzerSemanticInputPrefs'));
      console.log("wellsAnalyzerVcfResults:", localStorage.getItem('wellsAnalyzerVcfResults'));
      console.log("wellsAnalyzerGcResults:", localStorage.getItem('wellsAnalyzerGcResults'));
      
      showToast('success', "Data saved successfully", {
        description: "Your semantics data has been saved to your browser.",
        icon: <CheckCircle className="h-4 w-4 text-green-500" />
      });
    } catch (error) {
      console.error('Failed to save data:', error);
      // showToast('error', "Failed to save data", {
      //   description: "There was an error saving your data. Please try again.",
      //   icon: <AlertCircle className="h-4 w-4 text-destructive" />
      // });
    } finally {
      setIsLoading(false);
    }
  };
  
  // Load input data from localStorage
  const loadInputData = () => {
    try {
      const savedData = localStorage.getItem('wellsAnalyzerSemanticData');
      
      if (savedData) {
        const data = JSON.parse(savedData);
        
        // Load single values
        if (data.gammaC !== undefined) setGammaC(data.gammaC);
        if (data.gammaW !== undefined) setGammaW(data.gammaW);
        if (data.gammaFC !== undefined) setGammaFC(data.gammaFC);
        if (data.gammaF !== undefined) setGammaF(data.gammaF);
        if (data.k1 !== undefined) setK1Value(data.k1);
        if (data.k2 !== undefined) setK2Value(data.k2);
        if (data.k3 !== undefined) setK3Value(data.k3);
        if (data.tfc !== undefined) setTfcValue(data.tfc);
        if (data.tfd !== undefined) setTfdValue(data.tfd);
        if (data.td !== undefined) setTdValue(data.td);
        if (data.h !== undefined) setHValue(data.h);
        if (data.m !== undefined) setMValue(data.m); // Load mValue from data
        
        // Load instance values
        if (data.instanceValues) {
          setInstanceValues(data.instanceValues);
        }
        
        // Load single input preferences
        if (data.singleInputFields) {
          setSingleInputFields(data.singleInputFields);
        }
        
        console.log("Data loaded from localStorage:", data);
        return true;
      }
      return false;
    } catch (error) {
      console.error('Failed to load data:', error);
      return false;
    }
  };

  // Load inputs from legacy storage for backward compatibility
  const loadInputsFromLegacyStorage = () => {
    try {
      // Check if we have legacy data
      const legacyData = localStorage.getItem('wellsAnalyzerData');
      if (legacyData) {
        const data = JSON.parse(legacyData);
        
        // Only set K values from legacy data if we don't already have semantics data
        const semanticsData = localStorage.getItem('wellsAnalyzerSemanticData');
        if (!semanticsData) {
          // Only set K values if they're not already set
          if (data.K1 && !k1Value) setK1Value(data.K1);
          if (data.K2 && !k2Value) setK2Value(data.K2);
          if (data.K3 && !k3Value) setK3Value(data.K3);
        }
        
        // Copy legacy data to dataInputValues state for reference
        setDataInputValues(data);
        
        return true;
      }
      return false;
    } catch (error) {
      console.error('Failed to load legacy data:', error);
      return false;
    }
  };

  // Save inputs to localStorage
  const saveInputsToLocalStorage = () => {
    saveInputData();
  };

  // Save calculation results to localStorage
  const saveResultsToLocalStorage = () => {
    try {
      // Save Vcf results
      if (vcfResults.length > 0) {
        localStorage.setItem('wellsAnalyzerVcfResults', JSON.stringify(vcfResults));
      }
      
      // Save Gc results
      if (gcResults.length > 0) {
        localStorage.setItem('wellsAnalyzerGcResults', JSON.stringify(gcResults));
      }
      
      // Save equation and results HTML
      if (equationHTML) {
        localStorage.setItem('wellsAnalyzerEquationHTML', equationHTML);
      }
      
      if (resultsHTML) {
        localStorage.setItem('wellsAnalyzerResultsHTML', resultsHTML);
      }
    } catch (error) {
      console.error('Failed to save results:', error);
    }
  };

  // Function to clear all saved data
  const clearSavedData = () => {
    try {
      // Clear input data
      localStorage.removeItem('wellsAnalyzerSemanticData');
      localStorage.removeItem('wellsAnalyzerSemanticInputPrefs');
      
      // Clear results
      localStorage.removeItem('wellsAnalyzerVcfResults');
      localStorage.removeItem('wellsAnalyzerGcResults');
      localStorage.removeItem('wellsAnalyzerEquationHTML');
      localStorage.removeItem('wellsAnalyzerResultsHTML');
      
      // Reset state
      setGammaC("");
      setGammaW("1");
      setGammaFC("");
      setGammaF("");
      setK1Value("");
      setK2Value("");
      setK3Value("");
      setTfcValue("");
      setTfdValue("");
      setTdValue("");
      setHValue("");
      setMValue(""); // Reset mValue
      setInstanceValues({});
      setSingleInputFields({});
      setVcfResults([]);
      setGcResults([]);
      setEquationHTML("");
      setResultsHTML("");
      
      showToast('success', "All data cleared successfully");
    } catch (error) {
      console.error('Failed to clear data:', error);
      // showToast('error', "Failed to clear data");
    }
  };

  // Function to save all input state to localStorage
  const saveAllInputState = useCallback(() => {
    saveInputData();
  }, [
    gammaC, gammaW, gammaFC, gammaF,
    k1Value, k2Value, k3Value,
    tfcValue,
    tfdValue,
    tdValue,
    hValue, mValue, instanceValues, singleInputFields
  ]);

  // Update a field with single or multiple values
  const updateField = (field: string, value: string, instance?: number) => {
    // If this is a single input field or no instance specified, update the main state
    if (singleInputFields[field] || !instance) {
      switch(field) {
        case 'gammaC': updateGammaC(value); break;
        case 'gammaFC': updateGammaFC(value); break;
        case 'gammaF': updateGammaF(value); break;
        case 'k1': updateK1Value(value); break;
        case 'k2': updateK2Value(value); break;
        case 'k3': updateK3Value(value); break;
        case 'tfc': updateTfcValue(value); break;
        case 'tfd': updateTfdValue(value); break;
        case 'td': updateTdValue(value); break;
        case 'h': updateHValue(value); break;
        case 'm': updateMValue(value); break; // Add this line
      }
      
      // If in single input mode, update all instances
      if (singleInputFields[field]) {
        updateInstanceValue(field, 1, value);
        updateInstanceValue(field, 2, value);
        updateInstanceValue(field, 3, value);
      } else if (instance) {
        updateInstanceValue(field, instance, value);
      }
    } else if (instance) {
      // Just update the specific instance
      updateInstanceValue(field, instance, value);
    }
  };

  // Clear Vcf results
  const clearVcfResults = () => {
    setVcfResults([]);
  };

  // Update setVcfResults
  const updateVcfResults = (results: VcfResult[]) => {
    setVcfResults(results);
    // Save after updating
    setTimeout(() => saveResultsToLocalStorage(), 0);
  };

  // Update setGcResults
  const updateGcResults = (results: GcResult[]) => {
    setGcResults(results);
    // Save after updating
    setTimeout(() => saveResultsToLocalStorage(), 0);
  };

  // Update setEquationHTML
  const updateEquationHTML = (html: string) => {
    setEquationHTML(html);
    // Save after updating
    setTimeout(() => saveResultsToLocalStorage(), 0);
  };

  // Update setResultsHTML
  const updateResultsHTML = (html: string) => {
    setResultsHTML(html);
    // Save after updating
    setTimeout(() => saveResultsToLocalStorage(), 0);
  };

  // Calculate Vcf values
  const calculateVcf = () => {
    try {
      // Get formation data for Hc (HAC) values - store all three instances
      let formationHcValues = [0, 0, 0]; // Initialize with 0 for each instance (index 0, 1, 2)
      try {
        const formationData = localStorage.getItem('wellsAnalyzerData');
        if (formationData) {
          const data = JSON.parse(formationData);
          
          // Check for Hc values from Formation Design (for each instance)
          for (let i = 1; i <= 3; i++) {
            // First try with the new Hc naming
            if (data[`Hc_${i}`] && !isNaN(parseFloat(data[`Hc_${i}`]))) {
              // Store Hc3 in index 0 and Hc1 in index 2 (swap Hc1 and Hc3)
              if (i === 1) {
                formationHcValues[2] = parseFloat(data[`Hc_${i}`]);
              } else if (i === 3) {
                formationHcValues[0] = parseFloat(data[`Hc_${i}`]);
              } else {
                formationHcValues[i-1] = parseFloat(data[`Hc_${i}`]);
              }
            } 
            // Then fallback to the old H naming for backward compatibility
            else if (data[`H_${i}`] && !isNaN(parseFloat(data[`H_${i}`]))) {
              // Store H3 in index 0 and H1 in index 2 (swap H1 and H3)
              if (i === 1) {
                formationHcValues[2] = parseFloat(data[`H_${i}`]);
              } else if (i === 3) {
                formationHcValues[0] = parseFloat(data[`H_${i}`]);
              } else {
                formationHcValues[i-1] = parseFloat(data[`H_${i}`]);
              }
            }
          }
          
          // If we have a single value (non-instance), use it for all instances as fallback
          if (formationHcValues.every(v => v === 0)) {
            if (data.Hc && !isNaN(parseFloat(data.Hc))) {
              // If we're using a single value, apply it to all instances but in the swapped order (Hc3, Hc2, Hc1)
              const singleHcValue = parseFloat(data.Hc);
              formationHcValues = [singleHcValue, singleHcValue, singleHcValue];
            } else if (data.H && !isNaN(parseFloat(data.H))) {
              // Same for H values
              const singleHValue = parseFloat(data.H);
              formationHcValues = [singleHValue, singleHValue, singleHValue];
            }
          }
        }
      } catch (error) {
        console.error('Failed to load Hc from Formation Design data:', error);
      }
      
      // Check if we have height parameter value - different from Hc/HAC
      const hasHeightValue = hValue || 
        (instanceValues['h'] && (
          instanceValues['h'][1] || 
          instanceValues['h'][2] || 
          instanceValues['h'][3]
        ));
      
      if (!hasHeightValue) {
        showToast('error', "Please enter a value for h (height parameter)");
        return;
      }
      
      // Need casing data to proceed
      if (!casingResults || casingResults.length === 0) {
        showToast('error', "Casing data not available. Please calculate casing data first.");
        return;
      }
      
      // Check if we have K1 value either in the main field or in any of the instances
      const hasK1Value = k1Value || 
        (instanceValues['k1'] && (
          instanceValues['k1'][1] || 
          instanceValues['k1'][2] || 
          instanceValues['k1'][3]
        ));
      
      if (!hasK1Value) {
        return;
      }
      
      // Check if at least one Hc value is available
      if (formationHcValues.every(v => v === 0)) {
        console.warn('No Hc values found in Formation Design data');
        showToast('error', "Height Above Cementation (HAC) values not found", {
          description: "Please enter HAC values in Formation Design - Drill Pipes Design tab first."
        });
        setIsLoading(false);
        return;
      }
      
      // Get K1 value - use main value or first available instance value
      let K1 = 0;
      if (k1Value && !isNaN(parseFloat(k1Value))) {
        K1 = parseFloat(k1Value);
      } else if (instanceValues['k1']) {
        // Find the first available instance value
        for (let i = 1; i <= 3; i++) {
          if (instanceValues['k1'][i] && !isNaN(parseFloat(instanceValues['k1'][i]))) {
            K1 = parseFloat(instanceValues['k1'][i]);
            break;
          }
        }
      }
      
      // Ensure we have valid values for Hc (at least one instance) and K1
      if (formationHcValues.every(v => v === 0) || K1 === 0) {
        return;
      }
      
      // Create results array
      const results: VcfResult[] = [];
      
      // Generate HTML for equations - display the instance-specific Hc values
      let equations = `<div class="space-y-4">
                        <h3 class="text-xl font-bold text-primary">Vcf Equations</h3>
                        <div class="bg-muted/30 p-4 rounded-md border border-border/40">
                          <h4 class="font-medium mb-2">General Formula:</h4>
                          <p class="font-mono text-sm bg-background/80 p-2 rounded">Vcf = (π/4) × [(K1 × Db² - de²) × Hc + di² × h]</p>
                          <p class="text-sm mt-2">Where:</p>
                          <div class="grid grid-cols-2 md:grid-cols-3 gap-3 text-sm mt-2">
                            <div class="bg-background/50 p-2 rounded border border-border/30">
                              <span class="font-mono">K1 = ${K1.toFixed(4)} (coefficient)</span>
                            </div>
                            <div class="bg-background/50 p-2 rounded border border-border/30">
                              <span class="font-mono">Hc (Instance 1) = ${formationHcValues[0].toFixed(4)} m</span>
                            </div>
                            ${formationHcValues[1] > 0 ? `<div class="bg-background/50 p-2 rounded border border-border/30">
                              <span class="font-mono">Hc (Instance 2) = ${formationHcValues[1].toFixed(4)} m</span>
                            </div>` : ''}
                            ${formationHcValues[2] > 0 ? `<div class="bg-background/50 p-2 rounded border border-border/30">
                              <span class="font-mono">Hc (Instance 3) = ${formationHcValues[2].toFixed(4)} m</span>
                            </div>` : ''}
                            <div class="bg-background/50 p-2 rounded border border-border/30">
                              <span class="font-mono">Db = Bit diameter (m)</span>
                            </div>
                            <div class="bg-background/50 p-2 rounded border border-border/30">
                              <span class="font-mono">de = Casing outer diameter (m)</span>
                            </div>
                            <div class="bg-background/50 p-2 rounded border border-border/30">
                              <span class="font-mono">di = Casing inner diameter (m)</span>
                            </div>
                            <div class="bg-background/50 p-2 rounded border border-border/30">
                              <span class="font-mono">h = Height parameter</span>
                            </div>
                          </div>
                        </div>
                      </div>`;
      
      // Calculate Vcf for each instance
      for (let i = 0; i < casingResults.length; i++) {
        const result = casingResults[i];
        const instanceNumber = i + 1;
        
        // Get values from the casing table
        let Db = parseFloat(result.nearestBitSize || '0') / 1000; // Nearest bit size in m
        let de = parseFloat(result.atBody || '0') / 1000; // Using atBody (DCSG') for de instead of dcsg
        // const di = parseFloat(result.internalDiameter || '0') / 1000; // Internal diameter in m

        // --- Get Dim from HAD data ---
        let dimValue: number | null = null;
        if (hadData) {
          const sectionName = getHadSectionName(result.section);
          const sectionData = hadData[sectionName];
          if (sectionData) {
            const atHeadKeys = Object.keys(sectionData);
            if (atHeadKeys.length > 0) {
              // Use original calculateDim without external diameter parameter
              const dimStr = calculateDim(sectionData[atHeadKeys[0]]);
              if (dimStr !== "-") {
                dimValue = parseFloat(dimStr);
              }
            }
          }
        }
        
        // Enhanced debug and validation
        console.log('HAD Data available:', !!hadData);
        if (hadData) {
          const sectionName = getHadSectionName(result.section);
          console.log('Section name:', sectionName);
          console.log('Section data available:', !!hadData[sectionName]);
          if (hadData[sectionName]) {
            console.log('Section data keys:', Object.keys(hadData[sectionName]));
          }
        }
        
        // Fallback to di if Dim is not available
        if (dimValue === null) {
          dimValue = parseFloat(result.internalDiameter || '0') / 1000;
          console.log('Using fallback internal diameter:', dimValue);
        } else {
          // If we got dimValue from HAD data, convert from mm to meters
          dimValue = dimValue / 1000;
          console.log('Using HAD-derived internal diameter:', dimValue);
        }
        
        // Ensure dimValue is valid to prevent NaN in calculations
        if (isNaN(dimValue) || dimValue <= 0) {
          console.error('Invalid dimValue detected, using default value');
          // Use a sensible default based on the casing section
          if (result.section === "Production") {
            dimValue = 0.1628; // ~162.8mm default for production (Instance 1)
          } else if (result.section === "Intermediate") {
            dimValue = 0.2266; // ~226.6mm default for intermediate (Instance 2)
          } else if (result.section === "Surface") {
            dimValue = 0.3204; // ~320.4mm default for surface (Instance 3)
          } else {
            // Generic fallback
            dimValue = 0.2000; // 200mm as generic fallback
          }
          console.log(`Using hardcoded internal diameter for ${result.section} section:`, dimValue);
        }
        
        // Add logging to debug
        console.log('Casing result:', result);
        console.log('Db:', Db, 'de:', de, 'di:', dimValue);
        
        // Get instance-specific Hc value from the formation design
        // With our swapped values, formationHcValues[0] is Hc3, formationHcValues[1] is Hc2, formationHcValues[2] is Hc1
        let instanceHc = formationHcValues[i] || formationHcValues[0]; // Use instance-specific value or fallback to first instance
        
        // Get instance-specific K1 value if available and not in single input mode
        let instanceK1 = K1;
        if (!singleInputFields['k1'] && 
            instanceValues['k1'] && 
            instanceValues['k1'][instanceNumber] && 
            !isNaN(parseFloat(instanceValues['k1'][instanceNumber]))) {
          instanceK1 = parseFloat(instanceValues['k1'][instanceNumber]);
        }
        
        // Get h value from instance values if available
        let h = 1000 + (i * 500); // Default if not available
        
        const hKey = `H_${i + 1}`;
        
        // First try to get from the h input field
        if (hValue && !isNaN(parseFloat(hValue))) {
          h = parseFloat(hValue);
        }
        // Then try to get from instance values
        else if (instanceValues['h'] && instanceValues['h'][i+1]) {
          const instanceH = parseFloat(instanceValues['h'][i+1]);
          if (!isNaN(instanceH)) {
            h = instanceH;
          }
        } 
        // Then try data input values as fallback
        else if (dataInputValues[hKey]) {
          h = parseFloat(dataInputValues[hKey]);
        }
        
        // Calculate Vcf using instance-specific Hc value and the formula
        // Calculate Vcf using the formula: Vcf = (π/4) × [(K1 × Db² - de²) × Hc + di² × h]
        // Calculate each term separately for clarity
        const PI_OVER_4 = Math.PI / 4;
        
        // Ensure values are valid for calculation
        if (isNaN(instanceK1) || instanceK1 <= 0) {
          console.error('Invalid K1 value, using default 1.0');
          instanceK1 = 1.0;
        }
        
        if (isNaN(Db) || Db <= 0) {
          console.error('Invalid Db value, using default 0.3');
          Db = 0.3; // 300mm as fallback
        }
        
        if (isNaN(de) || de <= 0) {
          console.error('Invalid de value, using default 0.2');
          de = 0.2; // 200mm as fallback
        }
        
        if (isNaN(instanceHc) || instanceHc <= 0) {
          console.error('Invalid Hc value, using value from input or default');
          instanceHc = formationHcValues[0] || 2000; // Use first instance or default
        }
        
        if (isNaN(h) || h <= 0) {
          console.error('Invalid h value, using default');
          h = 1000; // Default value
        }
        
        const k1_times_db_squared = instanceK1 * Math.pow(Db, 2);
        const de_squared = Math.pow(de, 2);
        const first_term = (k1_times_db_squared - de_squared) * instanceHc; // Using instanceHc from formation design
        const di_squared = Math.pow(dimValue, 2);
        let second_term = 0; // Declare second_term variable
        if (isNaN(di_squared) || di_squared <= 0) {
          console.error('Invalid di² value, using fallback');
          const fallback_di = 0.2000; // 200mm fallback
          const fallback_di_squared = Math.pow(fallback_di, 2);
          second_term = fallback_di_squared * h;
        } else {
          second_term = di_squared * h;
        }
        let vcf = PI_OVER_4 * (first_term + second_term);
        
        // Final safety check to prevent NaN
        if (isNaN(vcf)) {
          console.error('Vcf calculation resulted in NaN, using fallback calculation');
          // Simple fallback calculation based on dimensions
          vcf = PI_OVER_4 * (Math.pow(Db, 2) * instanceHc);
        }
        
        // Add to results
        results.push({
          instance: instanceNumber,
          db: Db * 1000, // Convert back to mm for display
          de: de * 1000, // Convert back to mm for display
          di: dimValue * 1000, // Convert back to mm for display
          h: h,
          vcf: vcf
        });
        
        // Add calculation details to the equations HTML
        equations += `
          <div class="mt-6 border border-primary/20 rounded-md overflow-hidden">
            <div class="bg-primary/10 p-3 border-b border-primary/20">
              <h4 class="font-semibold">Instance ${instanceNumber} Calculations</h4>
            </div>
            <div class="p-4 space-y-4 bg-muted/20">
              <div>
                <p class="font-medium mb-2">Input Values:</p>
                <div class="grid grid-cols-2 md:grid-cols-3 gap-3 text-sm">
                  <div class="bg-background/50 p-2 rounded border border-border/30">
                    <span class="font-mono">K1 = ${instanceK1.toFixed(4)}</span>
                  </div>
                  <div class="bg-background/50 p-2 rounded border border-border/30">
                    <span class="font-mono">Hc = ${instanceHc.toFixed(4)} m</span>
                  </div>
                  <div class="bg-background/50 p-2 rounded border border-border/30">
                    <span class="font-mono">h = ${h.toFixed(4)} m</span>
                  </div>
                  <div class="bg-background/50 p-2 rounded border border-border/30">
                    <span class="font-mono">Db = ${(Db * 1000).toFixed(4)} mm</span>
                  </div>
                  <div class="bg-background/50 p-2 rounded border border-border/30">
                    <span class="font-mono">de = ${(de * 1000).toFixed(4)} mm</span>
                  </div>
                  <div class="bg-background/50 p-2 rounded border border-border/30">
                    <span class="font-mono">di = ${(dimValue * 1000).toFixed(4)} mm</span>
                  </div>
                </div>
              </div>
              
              <div class="border-t border-border/30 pt-4">
                <p class="font-medium">Vcf Calculation:</p>
                <div class="mt-2 bg-background/60 p-3 rounded">
                  <p class="font-mono text-sm">Vcf = (π/4) × [(K1 × Db² - de²) × Hc + di² × h]</p>
                  <ol class="list-decimal list-inside space-y-1 mt-2 font-mono text-sm">
                    <li>K1 × Db² = ${instanceK1.toFixed(4)} × ${(Db * Db).toFixed(6)} = ${k1_times_db_squared.toFixed(6)}</li>
                    <li>de² = ${(de * de).toFixed(6)}</li>
                    <li>K1 × Db² - de² = ${k1_times_db_squared.toFixed(6)} - ${(de * de).toFixed(6)} = ${(k1_times_db_squared - de * de).toFixed(6)}</li>
                    <li>(K1 × Db² - de²) × Hc = ${(k1_times_db_squared - de * de).toFixed(6)} × ${instanceHc.toFixed(4)} = ${first_term.toFixed(6)}</li>
                    <li>di² = ${di_squared.toFixed(6)}</li>
                    <li>di² × h = ${di_squared.toFixed(6)} × ${h.toFixed(4)} = ${second_term.toFixed(6)}</li>
                    <li>(K1 × Db² - de²) × Hc + di² × h = ${first_term.toFixed(6)} + ${second_term.toFixed(6)} = ${(first_term + second_term).toFixed(6)}</li>
                    <li>π/4 × [(K1 × Db² - de²) × Hc + di² × h] = ${PI_OVER_4.toFixed(6)} × ${(first_term + second_term).toFixed(6)} = ${vcf.toFixed(6)}</li>
                  </ol>
                  <p class="font-mono text-sm mt-2 font-bold">Vcf = ${vcf.toFixed(4)} m³</p>
                </div>
              </div>
            </div>
          </div>
        `;
      }
      
      // Using the updated methods to persist results
      updateVcfResults(results);
      updateEquationHTML(equations);
      
      // Set results HTML
      const resultsTable = `
        <table class="min-w-full divide-y divide-gray-200 dark:divide-gray-700">
          <thead>
            <tr>
              <th class="px-4 py-2 bg-primary text-primary-foreground text-center">Instance</th>
              <th class="px-4 py-2 bg-primary text-primary-foreground text-center">Db (mm)</th>
              <th class="px-4 py-2 bg-primary text-primary-foreground text-center">de (mm)</th>
              <th class="px-4 py-2 bg-primary text-primary-foreground text-center">di (mm)</th>
              <th class="px-4 py-2 bg-primary text-primary-foreground text-center">h</th>
              <th class="px-4 py-2 bg-primary text-primary-foreground text-center">Vcf</th>
            </tr>
          </thead>
          <tbody>
            ${results.map(r => `
              <tr class="bg-transparent border-b border-gray-200 dark:border-gray-700">
                <td class="px-4 py-2 text-center">${r.instance}</td>
                <td class="px-4 py-2 text-center">${r.db.toFixed(2)}</td>
                <td class="px-4 py-2 text-center">${r.de.toFixed(2)}</td>
                <td class="px-4 py-2 text-center">${r.di.toFixed(2)}</td>
                <td class="px-4 py-2 text-center">${r.h.toFixed(2)}</td>
                <td class="px-4 py-2 text-center">${r.vcf.toFixed(4)}</td>
              </tr>
            `).join('')}
          </tbody>
        </table>
      `;
      updateResultsHTML(resultsTable);
      
      setIsLoading(false); // Clear loading state
      showToast('success', "Vcf calculation completed");
      
      return results;
    } catch (error) {
      setIsLoading(false); // Clear loading state on error
      console.error('Error calculating Vcf:', error);
      showToast('error', "Error calculating Vcf");
      return [];
    }
  };

  // Calculate Gc and Gc
  const calculateGcGc = () => {
    // Validate that we have Vcf results first
    if (!vcfResults || vcfResults.length === 0) {
      alert("Please calculate Vcf values first");
      return;
    }
    
    // Call the actual calculation function
    calculateGcGcInternal();
  };

  // Function to calculate NewGcc/Gc' values
  const calculateGcGcInternal = () => {
    try {
      // Add a global function to enforce precision consistently across environments
      const toFixedPrecision = (value: number, decimals: number = 4): number => {
        const factor = Math.pow(10, decimals);
        return Math.round(value * factor) / factor;
      };

      // CRITICAL FIX: Define a hard enforced calculation function
      const calculateCorrectNewGcc = (gc: number, gw: number, m: number): number => {
        if (gc <= 0 || gw <= 0 || m <= 0) {
          console.error("Invalid values for NewGcc calculation", {gc, gw, m});
          return 0;
        }
        
        // CRITICAL FIX: Force consistent precision by truncating to 4 decimal places
        // This ensures both environments produce identical results
        const precision = 10000; // 4 decimal places
        
        // Parse with fixed precision to ensure consistent results across environments
        const parsedGc = Math.round(gc * precision) / precision;
        const parsedGw = Math.round(gw * precision) / precision;
        const parsedM = Math.round(m * precision) / precision;
        
        const numerator = parsedGc * parsedGw;
        const denominator = (parsedM * parsedGc) + parsedGw;
        
        if (denominator <= 0) {
          console.error("Denominator is zero or negative in NewGcc calculation", {numerator, denominator});
          return 0;
        }
        
        // Calculate with fixed precision
        const result = Math.round((numerator / denominator) * precision) / precision;
        
        // Force log the result to help with debugging
        console.log(`PRECISION-ENFORCED CALCULATION: NewGcc = (${parsedGc} * ${parsedGw}) / (${parsedM} * ${parsedGc} + ${parsedGw}) = ${result}`);
        
        // Safety check - if result is very close to raw gc, that's a warning sign
        if (Math.abs(result - parsedGc) < 0.01) {
          console.warn(`WARNING: Calculated NewGcc (${result}) is very close to raw gc (${parsedGc}). This is suspicious.`);
        }
        
        return result;
      };

      // STRICT HELPER: Get value from input field with strong validation
      const getStrictNumericValue = (value: string | undefined, fallback: number): number => {
        if (!value) return fallback;
        const parsed = parseFloat(value);
        const precision = 10000; // 4 decimal places
        
        // Force consistent precision
        return isNaN(parsed) ? fallback : Math.round(parsed * precision) / precision;
      };

      // Get formation data for Hc (HAC) values - store all three instances
      let formationHcValues = [0, 0, 0]; // Initialize with 0 for each instance (index 0, 1, 2)
      try {
        const formationData = localStorage.getItem('wellsAnalyzerData');
        if (formationData) {
          const data = JSON.parse(formationData);
          
          // Check for Hc values from Formation Design (for each instance)
          for (let i = 1; i <= 3; i++) {
            // First try with the new Hc naming
            if (data[`Hc_${i}`] && !isNaN(parseFloat(data[`Hc_${i}`]))) {
              // Store Hc3 in index 0 and Hc1 in index 2 (swap Hc1 and Hc3)
              if (i === 1) {
                formationHcValues[2] = parseFloat(data[`Hc_${i}`]);
              } else if (i === 3) {
                formationHcValues[0] = parseFloat(data[`Hc_${i}`]);
              } else {
                formationHcValues[i-1] = parseFloat(data[`Hc_${i}`]);
              }
            } 
            // Then fallback to the old H naming for backward compatibility
            else if (data[`H_${i}`] && !isNaN(parseFloat(data[`H_${i}`]))) {
              // Store H3 in index 0 and H1 in index 2 (swap H1 and H3)
              if (i === 1) {
                formationHcValues[2] = parseFloat(data[`H_${i}`]);
              } else if (i === 3) {
                formationHcValues[0] = parseFloat(data[`H_${i}`]);
              } else {
                formationHcValues[i-1] = parseFloat(data[`H_${i}`]);
              }
            }
          }
          
          // If we have a single value (non-instance), use it for all instances as fallback
          if (formationHcValues.every(v => v === 0)) {
            if (data.Hc && !isNaN(parseFloat(data.Hc))) {
              // If we're using a single value, apply it to all instances but in the swapped order (Hc3, Hc2, Hc1)
              const singleHcValue = parseFloat(data.Hc);
              formationHcValues = [singleHcValue, singleHcValue, singleHcValue];
            } else if (data.H && !isNaN(parseFloat(data.H))) {
              // Same for H values
              const singleHValue = parseFloat(data.H);
              formationHcValues = [singleHValue, singleHValue, singleHValue];
            }
          }
        }
      } catch (error) {
        console.error('Failed to load Hc from Formation Design data:', error);
      }
      
      // Check if we have at least one valid Hc value
      const hasHcValue = formationHcValues.some(v => v > 0);
      
      // Rest of the validation
      const hasGammaC = gammaC || 
        (instanceValues['gammaC'] && (
          instanceValues['gammaC'][1] || 
          instanceValues['gammaC'][2] || 
          instanceValues['gammaC'][3]
        ));
      const hasGammaW = gammaW || 
        (instanceValues['gammaW'] && (
          instanceValues['gammaW'][1] || 
          instanceValues['gammaW'][2] || 
          instanceValues['gammaW'][3]
        ));
      
      // Validate required inputs
      if (!hasHcValue || !hasGammaC || !hasGammaW || !vcfResults || vcfResults.length === 0) {
        return;
      }
      
      // Check if all Hc values are 0
      if (formationHcValues.every(v => v === 0)) {
        console.warn('No Hc values found in Formation Design data');
        showToast('error', "Height Above Cementation (HAC) values not found", {
          description: "Please enter HAC values in Formation Design - Drill Pipes Design tab first."
        });
        setIsLoading(false);
        return;
      }
      
      // Use formation design Hc value
      let hc = formationHcValues[0]; // Use the first instance's Hc value
      if (hc === 0) {
        console.warn('No Hc value found in Formation Design data');
        showToast('error', "Height Above Cementation (HAC) value not found", {
          description: "Please enter HAC value in Formation Design - Drill Pipes Design tab first."
        });
        setIsLoading(false);
        return;
      }
      
      // Get gammaC value - use main value or first available instance value
      let newGcc = 0;
      if (gammaC && !isNaN(parseFloat(gammaC))) {
        newGcc = parseFloat(gammaC);
      } else if (instanceValues['gammaC']) {
        // Find the first available instance value
        for (let i = 1; i <= 3; i++) {
          if (instanceValues['gammaC'][i] && !isNaN(parseFloat(instanceValues['gammaC'][i]))) {
            newGcc = parseFloat(instanceValues['gammaC'][i]);
            break;
          }
        }
      }
      
      // Get gammaW value - use main value or first available instance value
      let gw = 1; // Default to 1
      if (gammaW && !isNaN(parseFloat(gammaW))) {
        gw = parseFloat(gammaW);
      } else if (instanceValues['gammaW']) {
        // Find the first available instance value
        for (let i = 1; i <= 3; i++) {
          if (instanceValues['gammaW'][i] && !isNaN(parseFloat(instanceValues['gammaW'][i]))) {
            gw = parseFloat(instanceValues['gammaW'][i]);
            break;
          }
        }
      }
      
      // Get gammaFC value - use main value or first available instance value
      let gfc = 0;
      if (gammaFC && !isNaN(parseFloat(gammaFC))) {
        gfc = parseFloat(gammaFC);
      } else if (instanceValues['gammaFC']) {
        // Find the first available instance value
        for (let i = 1; i <= 3; i++) {
          if (instanceValues['gammaFC'][i] && !isNaN(parseFloat(instanceValues['gammaFC'][i]))) {
            gfc = parseFloat(instanceValues['gammaFC'][i]);
            break;
          }
        }
      }
      
      // Get gammaF value - use main value or first available instance value
      let gf = 0;
      if (gammaF && !isNaN(parseFloat(gammaF))) {
        gf = parseFloat(gammaF);
      } else if (instanceValues['gammaF']) {
        // Find the first available instance value
        for (let i = 1; i <= 3; i++) {
          if (instanceValues['gammaF'][i] && !isNaN(parseFloat(instanceValues['gammaF'][i]))) {
            gf = parseFloat(instanceValues['gammaF'][i]);
            break;
          }
        }
      }
      
      // Get m value for calculations
      let m = 0;
      if (mValue && !isNaN(parseFloat(mValue))) {
        m = parseFloat(mValue);
      } else if (instanceValues['m']) {
        // Find the first available instance value
        for (let i = 1; i <= 3; i++) {
          if (instanceValues['m'][i] && !isNaN(parseFloat(instanceValues['m'][i]))) {
            m = parseFloat(instanceValues['m'][i]);
            break;
          }
        }
      }
      
      // Ensure we have valid values for calculations
      if (hc === 0 || newGcc === 0) {
        // showToast('error', "Invalid values", {
        //   description: "Invalid or missing values for Hc or γc",
        //   icon: <AlertCircle className="h-4 w-4 text-destructive" />
        // });
        return;
      }
    
      // Create HTML for equations
      let gcEquations = `<div class="space-y-4 mt-6">
                        <h3 class="text-xl font-bold text-primary">NewGcc/Gc' and Related Equations</h3>
                        <div class="bg-muted/30 p-4 rounded-md border border-border/40">
                          <h4 class="font-medium mb-2">General Formulas:</h4>
                          <div class="space-y-4">
                            <div>
                              <p class="font-medium">NewGcc (cement grade):</p>
                              <p class="font-mono text-sm bg-background/80 p-2 rounded">NewGcc = (γc·γw)/(m·γc + γw)</p>
                            </div>
                            <div>
                              <p class="font-medium">Gc' (modified cement grade):</p>
                              <p class="font-mono text-sm bg-background/80 p-2 rounded">Gc' = K2.NewGcc.Vfc</p>
                            </div>
                            <div>
                              <p class="font-medium">nc (number of cement sacks):</p>
                              <p class="font-mono text-sm bg-background/80 p-2 rounded">nc = (Gc' × 1000) / 50</p>
                            </div>
                            <div>
                              <p class="font-medium">Vw (water volume):</p>
                              <p class="font-mono text-sm bg-background/80 p-2 rounded">Vw = (K3 × m × NewGcc × Vfc) / γw</p>
                            </div>
                            <div>
                              <p class="font-medium">Vfd (volume of fluid displacement):</p>
                              <p class="font-mono text-sm bg-background/80 p-2 rounded">Vfd = (π/4) × di² × (H - h)</p>
                            </div>
                            <div>
                              <p class="font-medium">Pymax (maximum pressure at yield point):</p>
                              <p class="font-mono text-sm bg-background/80 p-2 rounded">Pymax = 0.1[(Hc - h)(γfc - γf)]</p>
                              <p class="text-xs mt-1">Where Hc is Height Above Cementation from Formation Design and h is the height parameter from the semantic screen</p>
                            </div>
                            <div>
                              <p class="font-medium">Pc (confining pressure):</p>
                              <p class="font-mono text-sm bg-background/80 p-2 rounded">Pc = 0.2H + (8 or 16)</p>
                              <p class="text-xs mt-1">Where H is the depth and 8 is used if H < 2000, otherwise 16 is used</p>
                            </div>
                            <div>
                              <p class="font-medium">Ppmax (maximum pump pressure):</p>
                              <p class="font-mono text-sm bg-background/80 p-2 rounded">Ppmax = (Pymax + Pc + Pfr) / 10</p>
                              <p class="text-sm mt-1">Where Pfr (friction pressure) = 5 MPa (constant)</p>
                            </div>
                            <div>
                              <p class="font-medium">Time Calculations:</p>
                              <p class="font-mono text-sm bg-background/80 p-2 rounded">tfc+tfd = ((Vcf+Vfd)*10^3)/Q</p>
                              <p class="font-mono text-sm bg-background/80 p-2 rounded">tc = tfc+tfd + td</p>
                              <p class="font-mono text-sm bg-background/80 p-2 rounded">tad = 0.75 * tp</p>
                              <p class="text-sm mt-1">Where Q is the pump flow rate, td is input value, tp = 60</p>
                            </div>
                          </div>
                        </div>
                      </div>`;

      // Calculate for each Vcf result
      const results: GcResult[] = vcfResults.map(vcfResult => {
        const vcfValue = toFixedPrecision(vcfResult.vcf); // Apply fixed precision to vcf value
        const instanceNumber = vcfResult.instance;
        
        // Get instance-specific values if available
        let instanceHc = formationHcValues[instanceNumber - 1] || formationHcValues[0];
        
        // AGGRESSIVE SAFETY: Ensure all values are strictly numeric
        let instanceGc = getStrictNumericValue(instanceValues['gammaC']?.[instanceNumber], parseFloat(gammaC) || 3.15);
        let instanceGw = getStrictNumericValue(instanceValues['gammaW']?.[instanceNumber], parseFloat(gammaW) || 1.0);
        let instanceM = getStrictNumericValue(instanceValues['m']?.[instanceNumber], parseFloat(mValue) || 0.5);
        let instanceGfc = getStrictNumericValue(instanceValues['gammaFC']?.[instanceNumber], parseFloat(gammaFC) || 1.8);
        let instanceGf = getStrictNumericValue(instanceValues['gammaF']?.[instanceNumber], parseFloat(gammaF) || 1.08);
        let instanceK2 = getStrictNumericValue(instanceValues['k2']?.[instanceNumber], parseFloat(k2Value) || 1.0);
        let instanceK3 = getStrictNumericValue(instanceValues['k3']?.[instanceNumber], parseFloat(k3Value) || 1.0);
        
        // CONSISTENCY FIX: Apply fixed precision to all values
        instanceHc = toFixedPrecision(instanceHc);
        instanceGc = toFixedPrecision(instanceGc);
        instanceGw = toFixedPrecision(instanceGw);
        instanceM = toFixedPrecision(instanceM);
        instanceGfc = toFixedPrecision(instanceGfc);
        instanceGf = toFixedPrecision(instanceGf);
        instanceK2 = toFixedPrecision(instanceK2);
        instanceK3 = toFixedPrecision(instanceK3);
        
        // CRITICAL FIX: Calculate m first to ensure we have correct value
        // Calculate m using the formula: m = (γw × (γc - γfc)) / (γc × (γfc - γw))
        let calculatedM = null;
        if (instanceGw > 0 && instanceGc > 0 && instanceGfc > 0 && 
            (instanceGfc - instanceGw) !== 0) {
          calculatedM = (instanceGw * (instanceGc - instanceGfc)) / (instanceGc * (instanceGfc - instanceGw));
          
          // Force log the calculation to help debugging
          console.log(`[Instance ${instanceNumber}] m calculation: (${instanceGw} * (${instanceGc} - ${instanceGfc})) / (${instanceGc} * (${instanceGfc} - ${instanceGw})) = ${calculatedM}`);
        }
        
        // If we have a valid calculated m value, use it instead of the input m value
        if (calculatedM !== null && !isNaN(calculatedM) && calculatedM > 0) {
          instanceM = calculatedM;
          console.log(`[Instance ${instanceNumber}] Using calculated m: ${instanceM}`);
        } else {
          console.log(`[Instance ${instanceNumber}] Using provided m: ${instanceM}`);
        }
        
        // CRITICAL FIX: Calculate NewGcc using our enforced function
        const newGccValue = calculateCorrectNewGcc(instanceGc, instanceGw, instanceM);
        
        // ALWAYS use this same newGccValue variable throughout all calculations
        console.log(`[Instance ${instanceNumber}] FINAL NewGcc VALUE TO USE: ${newGccValue}`);
        
        // CRITICAL FIX: Calculate Gc' using the correct newGccValue  
        const gcPrimeValue = instanceK2 * newGccValue * vcfValue;
        console.log(`[Instance ${instanceNumber}] FINAL Gc' VALUE TO USE: ${gcPrimeValue} = ${instanceK2} * ${newGccValue} * ${vcfValue}`);
        
        // Calculate nc (number of cement sacks) - use gcPrimeValue
        const nc = (gcPrimeValue * 1000) / 50;
        
        // Calculate Vw (water volume) - use newGccValue
        const vw = (instanceK3 * instanceM * newGccValue * vcfValue) / instanceGw;
        
        // Calculate Vfd (volume of fluid displacement)
        // Vfd = (π/4) × di² × (H - h)
        const PI_OVER_4 = Math.PI / 4;
        let vfd = null;
        
        // Try to get H from tfd (fluid displacement height) input
        let H = 250; // Default value
        if (tfdValue && !isNaN(parseFloat(tfdValue))) {
          H = parseFloat(tfdValue);
        } else if (instanceValues['tfd'] && instanceValues['tfd'][instanceNumber] && !isNaN(parseFloat(instanceValues['tfd'][instanceNumber]))) {
          H = parseFloat(instanceValues['tfd'][instanceNumber]);
        }
        
        // Try to get h from td (displacement height) input
        let h = 30; // Default value
        if (tdValue && !isNaN(parseFloat(tdValue))) {
          h = parseFloat(tdValue);
        } else if (instanceValues['td'] && instanceValues['td'][instanceNumber] && !isNaN(parseFloat(instanceValues['td'][instanceNumber]))) {
          h = parseFloat(instanceValues['td'][instanceNumber]);
        }
        
        // Get internal diameter in meters
        const di_for_vfd = vcfResult.di / 1000;
        if (!isNaN(di_for_vfd) && di_for_vfd > 0 && !isNaN(H) && !isNaN(h) && H > h) {
          vfd = PI_OVER_4 * Math.pow(di_for_vfd, 2) * (H - h);
        }

        // Calculate Pymax (maximum pressure at yield point)
        const pymax = (instanceGfc && instanceGf && vcfResult.h) ? 
                      0.1 * (instanceHc - vcfResult.h) * (instanceGfc - instanceGf) : null;
        
        // Calculate Pc (confining pressure)
        const constantValue = vcfResult.h >= 2000 ? 16 : 8;
        const pc = 0.2 * vcfResult.h + constantValue;
        
        // Pfr remains constant at 5 usually
        const pfr = 5;
        
        // Calculate Ppmax (maximum pump pressure)
        const ppmax = (pymax && pc) ? ((pymax + pc + pfr) / 10) : null;
        
        // Calculate td and related time variables
        let instanceTd = getStrictNumericValue(instanceValues['td']?.[instanceNumber], parseFloat(tdValue) || 30);
        const tp = 60; // Constant value of 60
        const tad = 0.75 * tp; // tad = 0.75 * tp
        
        // Get Q value from pumpResults if available
        let Q = 0;
        if (pumpResults && pumpResults.length > 0) {
          const pumpForInstance = pumpResults.find(p => p.instance === instanceNumber && p.isRecommended);
          if (pumpForInstance && pumpForInstance.flow) {
            Q = pumpForInstance.flow;
          }
        }
        
        // Calculate time values
        let tfcPlusTfd = 0;
        if (Q > 0 && vfd !== null) {
          tfcPlusTfd = ((vcfValue + vfd) * 1000) / Q;
        }
        const tc = tfcPlusTfd + instanceTd;
        const tfc = tfcPlusTfd / 2;
        const tfd = tfcPlusTfd / 2;
        const n = tc > 0 && tad > 0 ? Math.ceil(tc / tad + 1) : null;
        
        // Helper function to ensure we use calculated values consistently (added back to fix linter errors)
        const fixTemplateOutput = (html: string): string => {
          return html.replace(/NewGcc = .*?(\d+\.\d+)/g, `NewGcc = ${newGccValue.toFixed(4)}`)
                     .replace(/Gc' = .*?(\d+\.\d+)/g, `Gc' = ${gcPrimeValue.toFixed(4)}`);
        };

        // SAFETY: Generate equation HTML with explicit calculated values
        const newGccCalculationHtml = `
                <div class="border-t border-border/30 pt-4">
            <p class="font-medium">NewGcc Calculation:</p>
                  <div class="mt-2 bg-background/60 p-3 rounded">
              <p class="font-mono text-sm">NewGcc = (γc.γw)/(m.γc + γw)</p>
                    <ol class="list-decimal list-inside space-y-1 mt-2 font-mono text-sm">
                      <li>γc.γw = ${instanceGc.toFixed(4)} × ${instanceGw.toFixed(4)} = ${(instanceGc * instanceGw).toFixed(4)}</li>
                      <li>m.γc = ${instanceM.toFixed(4)} × ${instanceGc.toFixed(4)} = ${(instanceM * instanceGc).toFixed(4)}</li>
                      <li>m.γc + γw = ${(instanceM * instanceGc).toFixed(4)} + ${instanceGw.toFixed(4)} = ${(instanceM * instanceGc + instanceGw).toFixed(4)}</li>
                <li>(γc.γw)/(m.γc + γw) = ${(instanceGc * instanceGw).toFixed(4)} / ${(instanceM * instanceGc + instanceGw).toFixed(4)} = ${newGccValue.toFixed(4)}</li>
                    </ol>
              <p class="font-mono text-sm mt-2 font-bold">NewGcc = ${newGccValue.toFixed(4)} tonf/m3</p>
                  </div>
          </div>`;
                
        const gcPrimeCalculationHtml = `
                <div class="border-t border-border/30 pt-4">
            <p class="font-medium">Gc' Calculation:</p>
                  <div class="mt-2 bg-background/60 p-3 rounded">
              <p class="font-mono text-sm">Gc' = K2.NewGcc.Vfc</p>
                    <ol class="list-decimal list-inside space-y-1 mt-2 font-mono text-sm">
                      <li>K2 = ${instanceK2.toFixed(4)}</li>
                <li>NewGcc = ${newGccValue.toFixed(4)} (calculated cement grade from above)</li>
                <li>K2.NewGcc = ${instanceK2.toFixed(4)} × ${newGccValue.toFixed(4)} = ${(instanceK2 * newGccValue).toFixed(4)}</li>
                <li>K2.NewGcc.Vfc = ${(instanceK2 * newGccValue).toFixed(4)} × ${vcfValue.toFixed(4)} = ${gcPrimeValue.toFixed(4)}</li>
                    </ol>
              <p class="font-mono text-sm mt-2 font-bold">Gc' = ${gcPrimeValue.toFixed(4)}</p>
            </div>
          </div>`;
        
        // Create a proper GcResult object with all calculated properties
        return {
          instance: vcfResult.instance,
          vcf: vcfValue,
          newGcc: newGccValue, // CRITICAL: Use our strictly calculated value
          nc: nc,
          vw: vw,
          vfd: vfd,
          pymax: pymax,
          pc: pc,
          pfr: pfr,
          ppmax: ppmax,
          n: n,
          tfc: tfc,
          tfd: tfd,
          tc: tc,
          td: instanceTd,
          tp: tp,
          tad: tad
        };
      });
      
      // Inside calculateGcGcInternal function, after processing results:
      if (results.length > 0) {
        // CRITICAL FIX: Force regeneration of the entire equation HTML to ensure consistent rendering
        const fullEquationHTML = `
          <div class="space-y-4">
            <!-- This is the introductory section that must always be visible -->
            <div class="space-y-4 mt-6">
              <h3 class="text-xl font-bold text-primary">NewGcc/Gc' and Related Equations</h3>
              <div class="bg-muted/30 p-4 rounded-md border border-border/40">
                <h4 class="font-medium mb-2">General Formulas:</h4>
                <div class="space-y-4">
                  <div>
                    <p class="font-medium">NewGcc (cement grade):</p>
                    <p class="font-mono text-sm bg-background/80 p-2 rounded">NewGcc = (γc·γw)/(m·γc + γw)</p>
                  </div>
                  <div>
                    <p class="font-medium">Gc' (modified cement grade):</p>
                    <p class="font-mono text-sm bg-background/80 p-2 rounded">Gc' = K2.NewGcc.Vfc</p>
                  </div>
                  <div>
                    <p class="font-medium">nc (number of cement sacks):</p>
                    <p class="font-mono text-sm bg-background/80 p-2 rounded">nc = (Gc' × 1000) / 50</p>
                  </div>
                  <div>
                    <p class="font-medium">Vw (water volume):</p>
                    <p class="font-mono text-sm bg-background/80 p-2 rounded">Vw = (K3 × m × NewGcc × Vfc) / γw</p>
                  </div>
                  <div>
                    <p class="font-medium">Vfd (volume of fluid displacement):</p>
                    <p class="font-mono text-sm bg-background/80 p-2 rounded">Vfd = (π/4) × di² × (H - h)</p>
                  </div>
                  <div>
                    <p class="font-medium">Pymax (maximum pressure at yield point):</p>
                    <p class="font-mono text-sm bg-background/80 p-2 rounded">Pymax = 0.1[(Hc - h)(γfc - γf)]</p>
                    <p class="text-xs mt-1">Where Hc is Height Above Cementation from Formation Design and h is the height parameter from semantic screen</p>
                  </div>
                  <div>
                    <p class="font-medium">Pc (confining pressure):</p>
                    <p class="font-mono text-sm bg-background/80 p-2 rounded">Pc = 0.2H + (8 or 16)</p>
                    <p class="text-xs mt-1">Where H is the depth and 8 is used if H < 2000, otherwise 16 is used</p>
                  </div>
                  <div>
                    <p class="font-medium">Ppmax (maximum pump pressure):</p>
                    <p class="font-mono text-sm bg-background/80 p-2 rounded">Ppmax = (Pymax + Pc + Pfr) / 10</p>
                    <p class="text-sm mt-1">Where Pfr (friction pressure) = 5 MPa (constant)</p>
                  </div>
                  <div>
                    <p class="font-medium">Time Calculations:</p>
                    <p class="font-mono text-sm bg-background/80 p-2 rounded">tfc+tfd = ((Vcf+Vfd)*10^3)/Q</p>
                    <p class="font-mono text-sm bg-background/80 p-2 rounded">tc = tfc+tfd + td</p>
                    <p class="font-mono text-sm bg-background/80 p-2 rounded">tad = 0.75 * tp</p>
                    <p class="text-sm mt-1">Where Q is the pump flow rate, td is input value, tp = 60</p>
                  </div>
                </div>
              </div>
            </div>
            
            <!-- Instance specific calculations -->
            ${gcEquations}
          </div>
        `;
        
        // Use the full HTML that we've manually constructed to guarantee it appears
        console.log("Updating with complete equation HTML, length:", fullEquationHTML.length);
        updateEquationHTML(fullEquationHTML);
        setGcResults(results);
      } else {
        console.warn("No results generated for gc calculations");
      }
      
      // Save results to localStorage
      saveResultsToLocalStorage();
      
      // Show success message
      showToast('success', "Calculation completed", {
        description: "NewGcc/Gc' values and related parameters calculated successfully",
        icon: <CheckCircle className="h-4 w-4 text-green-500" />
      });
      
    } catch (error) {
      console.error("Error calculating NewGcc/Gc':", error);
      // showToast('error', "Error in calculations", {
      //   description: "There was an error calculating values. Please check your inputs.",
      //   icon: <AlertCircle className="h-4 w-4 text-destructive" />
      // });
    }
  };

  // Function to process pump selection using hardcoded data
  const processPumpFileSelection = async () => {
    if (!gcResults || gcResults.length === 0) {
      showToast('error', "Please calculate GC results first");
      return;
    }
    
    setIsPumpSelectionLoading(true);
    
    try {
      // Extract Ppmax values from GC results
      const ppmaxValues: number[] = [];
      // Also extract diameters for each instance
      const instanceDiametersToSend: number[] = [];
      
      // Extract Ppmax values from GC results in MPa/10 units
      // Also use instance-specific diameters if enabled
      gcResults.forEach(result => {
        if (result.ppmax !== null) {
          // Use the value as is (no multiplication)
          ppmaxValues.push(result.ppmax);
          
          // Add the appropriate diameter for this instance
          if (useSingleDiameter) {
            // Use the globally selected diameter for all instances
            instanceDiametersToSend.push(selectedDiameter);
          } else {
            // Use instance-specific diameter
            const diameter = instanceDiameters[result.instance] || selectedDiameter;
            instanceDiametersToSend.push(diameter);
          }
        }
      });
      
      if (ppmaxValues.length === 0) {
        showToast('error', "No valid Ppmax values found. Please calculate parameters first.");
        setIsPumpSelectionLoading(false);
        return;
      }
      
      // Process the pump data locally
      const results: PumpResult[] = [];
      
      // For each instance, find matching pumps
      ppmaxValues.forEach((ppmax, index) => {
        const instanceNumber = gcResults[index].instance;
        const diameter = instanceDiametersToSend[index];
        const diameterKey = diameter.toString() as "3.5" | "4" | "4.5";
        
        // Filter pumps by diameter and pressure
        const matchingPumps = PUMP_DATA.filter(pump => {
          // Check if this pump has data for the selected diameter
          const hasDiameter = pump.pressures[diameterKey] !== null;
          if (!hasDiameter) return false;
          
          // Check if this pump's pressure meets or exceeds the required Ppmax
          const pumpPressure = pump.pressures[diameterKey] as number;
          return pumpPressure >= ppmax;
        });
        
        // Sort by pressure (descending), closest to Ppmax first
        const sortedPumps = [...matchingPumps].sort((a, b) => {
          const aPressure = a.pressures[diameterKey] as number;
          const bPressure = b.pressures[diameterKey] as number;
          return Math.abs(aPressure - ppmax) - Math.abs(bPressure - ppmax);
        });
        
        // Format results for this instance
        const pumpResultsForInstance: PumpResult[] = [];
        
        sortedPumps.forEach((pump, pumpIndex) => {
          const pumpPressure = pump.pressures[diameterKey] as number;
          const pumpFlow = pump.flows[diameterKey] as number;
          
          // Calculate time factors for the pump
          let tfc = null;
          let tfd = null;
          let tc = null;
          let tad = 45; // 0.75 * 60 (default value)
          
          // Get the corresponding Gc result for this instance
          const gcResultForInstance = gcResults.find(r => r.instance === instanceNumber);
          
          if (gcResultForInstance && gcResultForInstance.vfd !== null) {
            // Get td value from inputs
            let instanceTd = 0;
            if (tdValue && !isNaN(parseFloat(tdValue))) {
              instanceTd = parseFloat(tdValue);
            } else if (instanceValues['td'] && 
                      instanceValues['td'][instanceNumber] && 
                      !isNaN(parseFloat(instanceValues['td'][instanceNumber]))) {
              instanceTd = parseFloat(instanceValues['td'][instanceNumber]);
            }
            
            // Calculate tfc+tfd = ((Vcf+Vfd)*10^3)/Q
            const tfcPlusTfd = ((gcResultForInstance.vcf + gcResultForInstance.vfd) * 1000) / pumpFlow;
            
            // Calculate tc = tfc+tfd + td
            tc = tfcPlusTfd + instanceTd;
            
            // Split tfcPlusTfd into tfc and tfd (50/50 split as a default approach)
            tfc = tfcPlusTfd / 2;
            tfd = tfcPlusTfd / 2;
          }
          
          pumpResultsForInstance.push({
            type: pump.type,
            diameter,
            pressure: pumpPressure,
            flow: pumpFlow,
            speed: pump.speed,
            price: pumpIndex + 1, // Placeholder price based on index
            isRecommended: pumpIndex === 0, // Mark the pump with closest pressure as recommended
            instance: instanceNumber,
            ppmax,
            tfc,
            tfd,
            tc,
            tad,
            isTimeAllowed: null,
            isAlternative: false,
          });
        });
        
        // If no exact matches, try to find alternatives with higher pressure
        if (pumpResultsForInstance.length === 0) {
          // Implementation for finding alternatives...
          // Current logic omitted for brevity
        }
        
        // Add all results for this instance
        results.push(...pumpResultsForInstance);
      });
      
      // Update state with results
      setPumpResults(results);
      
      showToast('success', "Pump selection completed", {
        description: `Found ${results.length} suitable pumps.`
      });
    } catch (error) {
      console.error('Error in pump selection:', error);
      showToast('error', "Pump selection failed", {
        description: error instanceof Error ? error.message : "Unknown error"
      });
    } finally {
      setIsPumpSelectionLoading(false);
    }
  };

  // Function to clear Gc results
  const clearGcResults = () => {
    setGcResults([]);
    setEquationHTML("");
    setResultsHTML("");
    // showToast('info', "Results cleared");
  };
  
  // Function to clear pump results
  const clearPumpResults = () => {
    setPumpResults([]);
    setPumpFile(null);
    setPumpFileName("");
    
    // Try to clear the file input
    if (fileInputRef.current) {
      fileInputRef.current.value = "";
    }
    
    // showToast('success', "Pump selection data cleared");
  };
  
  // Toggle single input mode
  const toggleSingleInput = (field: string) => {
    setSingleInputFields(prev => {
      const newState = {
        ...prev,
        [field]: !prev[field]
      };
      
      // Save preferences to localStorage
      localStorage.setItem('wellsAnalyzerSemanticInputPrefs', JSON.stringify(newState));
      
      return newState;
    });
    
    // If toggling to single input mode, copy the first instance value to all instances
    if (!singleInputFields[field]) {
      const fieldValue = getFieldValue(field);
      if (fieldValue) {
        // Apply this value to all instances
        const newValues = {...instanceValues};
        if (!newValues[field]) newValues[field] = {};
        
        // Get all instance numbers from vcfResults
        if (vcfResults && vcfResults.length > 0) {
          // Apply the value to each instance from Vcf results
          vcfResults.forEach(result => {
            newValues[field][result.instance] = fieldValue;
          });
        } else {
          // Fallback to default 3 instances if no vcfResults
        newValues[field][1] = fieldValue;
        newValues[field][2] = fieldValue;
        newValues[field][3] = fieldValue;
        }
        
        setInstanceValues(newValues);
        // Save after updating instance values
        setTimeout(() => saveInputData(), 0);
      }
    }
  };
  
  // Get current value for a field
  const getFieldValue = (field: string): string => {
    switch(field) {
      case 'gammaC': return gammaC;
      case 'gammaFC': return gammaFC;
      case 'gammaF': return gammaF;
      case 'k1': return k1Value;
      case 'k2': return k2Value;
      case 'k3': return k3Value;
      case 'tfc': return tfcValue;
      case 'tfd': return tfdValue;
      case 'td': return tdValue;
      case 'h': return hValue;
      case 'm': return mValue; // Add this line
      default: return '';
    }
  };
  
  // Update multiple instance values
  const updateInstanceValue = (field: string, instance: number, value: string) => {
    // Create a copy of the current state
    const newValues = {...instanceValues};
    if (!newValues[field]) newValues[field] = {};
    newValues[field][instance] = value;
    
    // Update state
    setInstanceValues(newValues);
    
    // Save after updating
    setTimeout(() => saveInputData(), 0);
  };

  // Add useEffect to load data on mount and save on state changes
  useEffect(() => {
    // Load data on component mount
    console.log("Initial mount effect - loading data");
    
    // First try to load semantics-specific data
    const hasSemanticData = loadInputData();
    
    // Only try to load from legacy storage if no semantics data was found
    if (!hasSemanticData) {
      loadInputsFromLegacyStorage();
    }

    // Force display a toast to confirm data was loaded
    if(localStorage.getItem('wellsAnalyzerSemanticData')) {
      // showToast('info', "Data loaded", {
      //   description: "Your saved data has been loaded from browser storage.",
      //   icon: <CheckCircle className="h-4 w-4 text-green-500" />
      // });
    }
  }, []);
  
  // Add a separate effect to mark initial load as complete
  useEffect(() => {
    // Set a timer to mark initial load as complete after a short delay
    const timer = setTimeout(() => {
      console.log("Setting initialLoadComplete to true");
      setInitialLoadComplete(true);
    }, 1000); // Wait 1 second before enabling auto-save
    
    return () => clearTimeout(timer);
  }, []);
  
  // Save inputs to localStorage when they change, but only after initial load
  useEffect(() => {
    // Skip saving during the initial load
    if (!initialLoadComplete) {
      console.log("Skipping auto-save during initial load");
      return;
    }
    
    console.log("Auto-saving inputs to localStorage");
    saveInputData();
  }, [
    initialLoadComplete,
    gammaC, gammaW, gammaFC, gammaF,
    k1Value, k2Value, k3Value,
    tfcValue,
    tfdValue,
    tdValue,
    hValue, mValue, instanceValues, singleInputFields
  ]);
  
  // Render input field with toggle
  const renderInputField = (fieldId: string, label: string, value: string, onChange: (value: string) => void, unit?: string) => {
    return (
      <div className="space-y-2">
        <div className="flex justify-between items-center">
          <Label htmlFor={fieldId} className="text-sm font-medium">{label}</Label>
          <div className="flex items-center gap-2">
            <Label htmlFor={`toggle-${fieldId}`} className="text-xs text-muted-foreground">
              Single value
            </Label>
            <Switch 
              id={`toggle-${fieldId}`} 
              checked={!!singleInputFields[fieldId]} 
              onCheckedChange={() => toggleSingleInput(fieldId)}
            />
          </div>
        </div>
        
        {singleInputFields[fieldId] ? (
          // Single input mode
          <div className="space-y-2">
            <Label htmlFor={`${fieldId}_single`} className="text-sm text-muted-foreground flex items-center gap-1">
              <Copy className="h-3 w-3" />
              Applied to all instances
            </Label>
            <div className="relative">
              <Input
                id={`${fieldId}_single`}
                placeholder={`Enter ${label} (all instances)`}
                value={value}
                onChange={(e: React.ChangeEvent<HTMLInputElement>) => updateField(fieldId, e.target.value)}
                className="pl-3 pr-12 h-10 border-border/50 focus:border-primary"
              />
              {unit && (
                <span className="absolute right-3 top-1/2 -translate-y-1/2 text-sm text-muted-foreground">
                  {unit}
                </span>
              )}
            </div>
          </div>
        ) : (
          // Multiple inputs mode
          <div className="space-y-2">
            {vcfResults && vcfResults.length > 0 ? (
              // Show inputs for each instance from vcfResults
              vcfResults.map(result => (
                <div key={`${fieldId}_${result.instance}`} className="space-y-1">
                  <Label htmlFor={`${fieldId}_${result.instance}`} className="text-sm text-muted-foreground">
                    Instance {result.instance}
                  </Label>
                  <div className="relative">
                    <Input
                      id={`${fieldId}_${result.instance}`}
                      placeholder={`Enter ${label} (${result.instance})`}
                      value={instanceValues[fieldId]?.[result.instance] || ''}
                      onChange={(e: React.ChangeEvent<HTMLInputElement>) => 
                        updateField(fieldId, e.target.value, result.instance)
                      }
                      className="pl-3 pr-12 h-10 border-border/50 focus:border-primary"
                    />
                    {unit && (
                      <span className="absolute right-3 top-1/2 -translate-y-1/2 text-sm text-muted-foreground">
                        {unit}
                      </span>
                    )}
                  </div>
                </div>
              ))
            ) : (
              // Fallback to default 3 instances if no vcfResults
              [1, 2, 3].map(instance => (
              <div key={`${fieldId}_${instance}`} className="space-y-1">
                <Label htmlFor={`${fieldId}_${instance}`} className="text-sm text-muted-foreground">
                  Instance {instance}
                </Label>
                <div className="relative">
                  <Input
                    id={`${fieldId}_${instance}`}
                    placeholder={`Enter ${label} (${instance})`}
                    value={instanceValues[fieldId]?.[instance] || ''}
                    onChange={(e: React.ChangeEvent<HTMLInputElement>) => 
                      updateField(fieldId, e.target.value, instance)
                    }
                    className="pl-3 pr-12 h-10 border-border/50 focus:border-primary"
                  />
                  {unit && (
                    <span className="absolute right-3 top-1/2 -translate-y-1/2 text-sm text-muted-foreground">
                      {unit}
                    </span>
                  )}
                </div>
              </div>
              ))
            )}
          </div>
        )}
      </div>
    );
  };

  const updateGammaC = (value: string) => {
    setGammaC(value);
    // Auto-save after changing value
    setTimeout(() => saveInputData(), 0);
  };

  const updateGammaW = (value: string) => {
    setGammaW(value);
    // Auto-save after changing value
    setTimeout(() => saveInputData(), 0);
  };

  const updateGammaFC = (value: string) => {
    setGammaFC(value);
    // Auto-save after changing value
    setTimeout(() => saveInputData(), 0);
  };

  // Add wellType context
  const { wellType } = useWellType();
  
  // Set fixed gammaF value for exploration wells on initial load and when wellType changes
  useEffect(() => {
    if (wellType === 'exploration') {
      setGammaF("1.08");
    }
  }, [wellType]);
  
  const updateGammaF = (value: string) => {
    // For exploration wells, gammaF should be fixed at 1.08
    if (wellType === 'exploration') {
      setGammaF("1.08");
    } else {
      setGammaF(value);
    }
    // Auto-save after changing value
    setTimeout(() => saveInputData(), 0);
  };

  const updateK1Value = (value: string) => {
    setK1Value(value);
    // Clear Vcf results when K1 changes
    clearVcfResults();
    // Auto-save after changing value
    setTimeout(() => saveInputData(), 0);
  };

  const updateK2Value = (value: string) => {
    setK2Value(value);
    // Auto-save after changing value
    setTimeout(() => saveInputData(), 0);
  };

  const updateK3Value = (value: string) => {
    setK3Value(value);
    // Auto-save after changing value
    setTimeout(() => saveInputData(), 0);
  };

  const updateTfcValue = (value: string) => {
    setTfcValue(value);
    // Auto-save after changing value
    setTimeout(() => saveInputData(), 0);
  };

  const updateTfdValue = (value: string) => {
    setTfdValue(value);
    // Auto-save after changing value
    setTimeout(() => saveInputData(), 0);
  };

  const updateTdValue = (value: string) => {
    setTdValue(value);
    // Auto-save after changing value
    setTimeout(() => saveInputData(), 0);
  };

  const updateHValue = (value: string) => {
    setHValue(value);
    // Auto-save after changing value
    setTimeout(() => saveInputData(), 0);
  };

  const updateMValue = (value: string) => {
    setMValue(value);
    // Auto-save after changing value
    setTimeout(() => saveInputData(), 0);
  };

  // Helper to get HAD section name from casing result section
  const getHadSectionName = (section: string) => {
    if (section.toLowerCase().includes("production")) return "Production Section";
    if (section.toLowerCase().includes("surface")) return "Surface Section";
    
    // Handle numbered intermediate sections
    if (section.toLowerCase().includes("intermediate")) {
      // Extract the number if present (e.g., "Intermediate 1" -> "1")
      const match = section.match(/intermediate\s+(\d+)/i);
      if (match && match[1]) {
        return `Intermediate ${match[1]} Section`;
      }
      // Default to generic intermediate if no number found
      return "Intermediate Section";
    }
    
    return section + " Section";
  };

  return (
    <div className="min-h-screen flex flex-col bg-background">
      <NavBar />
      <div className="flex-1 overflow-auto">
        {/* Hero section with gradient background */}
        <div className="relative bg-gradient-to-r from-primary/5 to-primary/10 border-b border-primary/10">
          <div className="absolute inset-0 bg-grid-pattern opacity-10" style={{
            backgroundSize: '20px 20px',
            backgroundImage: `linear-gradient(to right, var(--primary)/20 1px, transparent 1px), 
                            linear-gradient(to bottom, var(--primary)/20 1px, transparent 1px)`
          }} />
          <div className="relative max-w-7xl mx-auto px-4 sm:px-6 lg:px-8 py-8 md:py-12">
            <motion.div
              initial={{ opacity: 0, y: 20 }}
              animate={{ opacity: 1, y: 0 }}
              transition={{ duration: 0.5 }}
              className="flex flex-col sm:flex-row justify-between items-start sm:items-center gap-4"
            >
              <div>
                <h1 className="text-3xl sm:text-4xl font-bold bg-gradient-to-r from-primary to-primary/70 text-transparent bg-clip-text">
                  Semantics Design
                </h1>
                <p className="mt-2 text-muted-foreground max-w-xl">
                  Calculate and analyze semantic parameters for well construction and design
                </p>
              </div>
              {/* Visual indicator of process step */}
              <div className="hidden md:flex items-center space-x-2 bg-background/80 backdrop-blur-sm p-2 rounded-lg border border-border/40 shadow-sm">
                <div className="flex space-x-1.5">
                  <div className="h-2 w-2 rounded-full bg-muted"></div>
                  <div className="h-2 w-2 rounded-full bg-muted"></div>
                  <div className="h-2 w-6 rounded-full bg-primary"></div>
                </div>
                <span className="text-xs font-medium text-primary">Phase 3</span>
              </div>
            </motion.div>
          </div>
        </div>

        <div className="px-4 sm:px-6 md:px-8 lg:px-10 max-w-7xl mx-auto w-full py-6 md:py-10 space-y-6 md:space-y-8">
          <Tabs defaultValue="inputs" className="w-full">
            <div className="flex items-center justify-between mb-6">
              <TabsList className="grid grid-cols-3 w-full max-w-xl bg-zinc-900 rounded-full overflow-hidden p-0 h-12">
                <TabsTrigger 
                  value="inputs" 
                  className="flex items-center justify-center gap-2 h-full rounded-full
                    data-[state=inactive]:bg-transparent
                    data-[state=inactive]:text-zinc-400
                    data-[state=inactive]:hover:text-zinc-300
                    data-[state=active]:bg-zinc-800
                    data-[state=active]:text-white"
                >
                  <Settings className="h-4 w-4" />
                  <span>Parameters</span>
                </TabsTrigger>
                <TabsTrigger 
                  value="equations" 
                  className="flex items-center justify-center gap-2 h-full rounded-full
                    data-[state=inactive]:bg-transparent
                    data-[state=inactive]:text-zinc-400
                    data-[state=inactive]:hover:text-zinc-300
                    data-[state=active]:bg-zinc-800
                    data-[state=active]:text-white"
                >
                  <FileText className="h-4 w-4" />
                  <span>Equations</span>
                </TabsTrigger>
                <TabsTrigger 
<<<<<<< HEAD
=======
                  value="results" 
                  className="flex items-center justify-center gap-2 h-full rounded-full
                    data-[state=inactive]:bg-transparent
                    data-[state=inactive]:text-zinc-400
                    data-[state=inactive]:hover:text-zinc-300
                    data-[state=active]:bg-zinc-800
                    data-[state=active]:text-white"
                >
                  <Calculator className="h-4 w-4" />
                  <span>Results</span>
                </TabsTrigger>
                <TabsTrigger 
>>>>>>> 810b6b73
                  value="pump-selection" 
                  className="flex items-center justify-center gap-2 h-full rounded-full
                    data-[state=inactive]:bg-transparent
                    data-[state=inactive]:text-zinc-400
                    data-[state=inactive]:hover:text-zinc-300
                    data-[state=active]:bg-zinc-800
                    data-[state=active]:text-white"
                >
                  <Layers className="h-4 w-4" />
                  <span>Pump</span>
                </TabsTrigger>
              </TabsList>
              
              {(vcfResults.length > 0 || gcResults.length > 0) && (
              <Button 
                  onClick={clearSavedData} 
                  variant="outline" 
                  size="sm"
                  className="flex items-center gap-1.5"
                >
                  <X className="h-3.5 w-3.5" />
                  <span className="hidden sm:inline">Clear</span>
              </Button>
              )}
            </div>

            <TabsContent value="inputs" className="mt-0 space-y-4">
                <Card className="border-primary/10 shadow-md overflow-hidden bg-card/50 backdrop-blur-sm">
                <CardHeader className="bg-muted/40 border-b border-border/40 flex items-center">
                    <div>
                      <div className="flex items-center space-x-2">
                      <Settings className="h-5 w-5 text-primary" />
                      <CardTitle className="text-lg sm:text-xl text-primary/90">Input Parameters</CardTitle>
                      </div>
                    <CardDescription className="mt-1.5">
                      Enter essential parameters for semantics calculations
                      </CardDescription>
                    </div>
                  </CardHeader>
                  <CardContent className="p-6">
                    <div className="grid gap-6">
                      {/* Remove this line that renders the Hc field */}
                      {/* {renderInputField('hc', 'Hc Value', hValue, updateHValue, 'm')} */}

                      <div className="grid grid-cols-2 gap-4">
                        {renderInputField('gammaC', 'γc', gammaC, updateGammaC)}
                        <div className="space-y-2">
                        <Label htmlFor="tab-gamma-w" className="text-sm font-medium">γw (fixed at 1)</Label>
                          <Input
                          id="tab-gamma-w"
                            value="1"
                            disabled
                          className="border-border/50 focus:border-primary bg-muted/50"
                          />
                        </div>
                        {renderInputField('gammaFC', 'γfc', gammaFC, updateGammaFC)}
                        {wellType === 'exploration' ? (
  <div className="space-y-2">
    <Label htmlFor="gamma-f" className="text-sm font-medium">γf (fixed at 1.08 for exploration wells)</Label>
    <Input
      id="gamma-f"
      placeholder="Enter γf"
      value="1.08"
      className="focus:ring-1 focus:ring-primary bg-background/80 border-border text-muted-foreground"
      disabled={true}
    />
  </div>
) : (
  renderInputField('gammaF', 'γf', gammaF, updateGammaF)
)}
                      </div>

                      {renderInputField('h', 'h (height parameter)', hValue, updateHValue, 'm')}

                      <div className="grid grid-cols-1 gap-4 mt-4">
                        {renderInputField('td', 'td', tdValue, updateTdValue)}
                      </div>

                      <div className="grid grid-cols-3 gap-4">
                        {renderInputField('k1', 'K1', k1Value, updateK1Value)}
                        {renderInputField('k2', 'K2', k2Value, updateK2Value)}
                        {renderInputField('k3', 'K3', k3Value, updateK3Value)}
                      </div>
                    </div>
                  </CardContent>
                <CardFooter className="bg-muted/20 px-6 py-4 border-t border-border/30 flex flex-col sm:flex-row gap-2">
                      <Button 
                        onClick={calculateVcf}
                    className="flex-1 bg-primary/80 hover:bg-primary/90 text-primary-foreground shadow-sm gap-2"
                        disabled={isLoading}
                      >
                        {isLoading ? (
                          <>
                        <LoaderCircle className="h-4 w-4 animate-spin" />
                        <span>Calculating...</span>
                          </>
                        ) : (
                          <>
                        <Calculator className="h-4 w-4" />
                        <span>Calculate Vcf</span>
                          </>
                        )}
                      </Button>
                    
                    <Button 
                      onClick={calculateGcGc}
                    className="flex-1 bg-primary hover:bg-primary/90 text-primary-foreground shadow-sm gap-2"
                      disabled={isLoading}
                    >
                      {isLoading ? (
                        <>
                        <LoaderCircle className="h-4 w-4 animate-spin" />
                        <span>Calculating...</span>
                        </>
                      ) : (
                        <>
                        <Calculator className="h-4 w-4" />
                        <span>Calculate All</span>
                        </>
                      )}
                    </Button>
                  </CardFooter>
                </Card>
            </TabsContent>

            <TabsContent value="equations" className="mt-0 space-y-4">
              <Card className="border-primary/10 shadow-md overflow-hidden bg-card/50 backdrop-blur-sm">
                <CardHeader className="bg-muted/40 border-b border-border/40 flex items-center">
                  <div>
                    <div className="flex items-center space-x-2">
                      <FileText className="h-5 w-5 text-primary" />
                      <CardTitle className="text-lg sm:text-xl text-primary/90">Calculation Equations</CardTitle>
                    </div>
                    <CardDescription className="mt-1.5">
                      Detailed equations used for semantic calculations
                    </CardDescription>
                  </div>
                </CardHeader>
                <CardContent className="p-0">
                  <ScrollArea className="h-[600px] w-full">
                    <div className="p-6">
                      <Accordion type="single" collapsible className="w-full">
                        <AccordionItem value="vcf">
                          <AccordionTrigger className="text-lg font-medium text-primary hover:no-underline">
                            Vcf (Volume of Cement Fluid)
                          </AccordionTrigger>
                          <AccordionContent className="space-y-4">
                            <div className="bg-muted/30 p-4 rounded-md border border-border/40">
                              <h4 className="font-medium mb-2">Formula:</h4>
                              <p className="font-mono text-sm bg-background/80 p-2 rounded">Vcf = (π/4) × [(K1 × Db² - de²) × Hc + di² × h]</p>
                              <p className="text-sm mt-2">Where:</p>
                              <div className="grid grid-cols-2 md:grid-cols-3 gap-3 text-sm mt-2">
                                <div className="bg-background/50 p-2 rounded border border-border/30">
                                  <span className="font-mono">K1 = coefficient</span>
                                </div>
                                <div className="bg-background/50 p-2 rounded border border-border/30">
                                  <span className="font-mono">Hc = Height Above Cementation (m)</span>
                                </div>
                                <div className="bg-background/50 p-2 rounded border border-border/30">
                                  <span className="font-mono">Db = Bit diameter (m)</span>
                                </div>
                                <div className="bg-background/50 p-2 rounded border border-border/30">
                                  <span className="font-mono">de = Casing outer diameter (m)</span>
                                </div>
                                <div className="bg-background/50 p-2 rounded border border-border/30">
                                  <span className="font-mono">di = Casing inner diameter (m)</span>
                                </div>
                                <div className="bg-background/50 p-2 rounded border border-border/30">
                                  <span className="font-mono">h = Height parameter (m)</span>
                                </div>
                              </div>
                            </div>
                            <div className="bg-muted/30 p-4 rounded-md border border-border/40">
                              <h4 className="font-medium mb-2">Application:</h4>
                              <p className="text-sm">The equation is used to calculate the volume of cement fluid (Vcf) needed for well cementation. It considers the annular space between the borehole and casing, as well as the height above cementation.</p>
                              <div className="mt-3 p-3 bg-background/60 rounded border border-border/30">
                                <h5 className="font-medium text-sm mb-2">Calculation Example:</h5>
                                <ol className="list-decimal list-inside space-y-2 text-sm">
                                  <li>Calculate K1 × Db²</li>
                                  <li>Calculate de²</li>
                                  <li>Subtract de² from K1 × Db²</li>
                                  <li>Multiply the result by Hc</li>
                                  <li>Calculate di² × h</li>
                                  <li>Add the results from steps 4 and 5</li>
                                  <li>Multiply by π/4 to get the final volume</li>
                                </ol>
                              </div>
                            </div>
                          </AccordionContent>
                        </AccordionItem>
                        
                        <AccordionItem value="newgcc">
                          <AccordionTrigger className="text-lg font-medium text-primary hover:no-underline">
                            NewGcc (Cement Grade)
                          </AccordionTrigger>
                          <AccordionContent className="space-y-4">
                            <div className="bg-muted/30 p-4 rounded-md border border-border/40">
                              <h4 className="font-medium mb-2">Formula:</h4>
                              <p className="font-mono text-sm bg-background/80 p-2 rounded">NewGcc = (γc·γw)/(m·γc + γw)</p>
                              <p className="text-sm mt-2">Where:</p>
                              <div className="grid grid-cols-2 md:grid-cols-3 gap-3 text-sm mt-2">
                                <div className="bg-background/50 p-2 rounded border border-border/30">
                                  <span className="font-mono">γc = Cement specific gravity</span>
                                </div>
                                <div className="bg-background/50 p-2 rounded border border-border/30">
                                  <span className="font-mono">γw = Water specific gravity (1.0)</span>
                                </div>
                                <div className="bg-background/50 p-2 rounded border border-border/30">
                                  <span className="font-mono">m = Water-to-cement ratio</span>
                                </div>
                              </div>
                            </div>
                            <div className="bg-muted/30 p-4 rounded-md border border-border/40">
                              <h4 className="font-medium mb-2">Application:</h4>
                              <p className="text-sm">This equation determines the cement grade (NewGcc), which represents the density of the cement slurry. It's a critical parameter for well cementing operations.</p>
                            </div>
                          </AccordionContent>
                        </AccordionItem>
                        
                        <AccordionItem value="gcprime">
                          <AccordionTrigger className="text-lg font-medium text-primary hover:no-underline">
                            Gc' (Modified Cement Grade)
                          </AccordionTrigger>
                          <AccordionContent className="space-y-4">
                            <div className="bg-muted/30 p-4 rounded-md border border-border/40">
                              <h4 className="font-medium mb-2">Formula:</h4>
                              <p className="font-mono text-sm bg-background/80 p-2 rounded">Gc' = K2·NewGcc·Vcf</p>
                              <p className="text-sm mt-2">Where:</p>
                              <div className="grid grid-cols-2 gap-3 text-sm mt-2">
                                <div className="bg-background/50 p-2 rounded border border-border/30">
                                  <span className="font-mono">K2 = Coefficient</span>
                                </div>
                                <div className="bg-background/50 p-2 rounded border border-border/30">
                                  <span className="font-mono">NewGcc = Cement grade</span>
                                </div>
                                <div className="bg-background/50 p-2 rounded border border-border/30">
                                  <span className="font-mono">Vcf = Volume of cement fluid</span>
                                </div>
                              </div>
                            </div>
                            <div className="bg-muted/30 p-4 rounded-md border border-border/40">
                              <h4 className="font-medium mb-2">Application:</h4>
                              <p className="text-sm">The modified cement grade (Gc') accounts for the additional factors that affect the amount of cement required.</p>
                            </div>
                          </AccordionContent>
                        </AccordionItem>
                        
                        <AccordionItem value="nc">
                          <AccordionTrigger className="text-lg font-medium text-primary hover:no-underline">
                            nc (Number of Cement Sacks)
                          </AccordionTrigger>
                          <AccordionContent className="space-y-4">
                            <div className="bg-muted/30 p-4 rounded-md border border-border/40">
                              <h4 className="font-medium mb-2">Formula:</h4>
                              <p className="font-mono text-sm bg-background/80 p-2 rounded">nc = (Gc' × 1000) / 50</p>
                              <p className="text-sm mt-2">Where:</p>
                              <div className="grid grid-cols-2 gap-3 text-sm mt-2">
                                <div className="bg-background/50 p-2 rounded border border-border/30">
                                  <span className="font-mono">Gc' = Modified cement grade</span>
                                </div>
                                <div className="bg-background/50 p-2 rounded border border-border/30">
                                  <span className="font-mono">50 = Weight of each cement sack (kg)</span>
                                </div>
                              </div>
                            </div>
                            <div className="bg-muted/30 p-4 rounded-md border border-border/40">
                              <h4 className="font-medium mb-2">Application:</h4>
                              <p className="text-sm">This equation calculates the practical number of cement sacks required for the cementing operation.</p>
                            </div>
                          </AccordionContent>
                        </AccordionItem>
                        
                        <AccordionItem value="vw">
                          <AccordionTrigger className="text-lg font-medium text-primary hover:no-underline">
                            Vw (Water Volume)
                          </AccordionTrigger>
                          <AccordionContent className="space-y-4">
                            <div className="bg-muted/30 p-4 rounded-md border border-border/40">
                              <h4 className="font-medium mb-2">Formula:</h4>
                              <p className="font-mono text-sm bg-background/80 p-2 rounded">Vw = (K3 × m × NewGcc × Vcf) / γw</p>
                              <p className="text-sm mt-2">Where:</p>
                              <div className="grid grid-cols-2 md:grid-cols-3 gap-3 text-sm mt-2">
                                <div className="bg-background/50 p-2 rounded border border-border/30">
                                  <span className="font-mono">K3 = Coefficient</span>
                                </div>
                                <div className="bg-background/50 p-2 rounded border border-border/30">
                                  <span className="font-mono">m = Water-to-cement ratio</span>
                                </div>
                                <div className="bg-background/50 p-2 rounded border border-border/30">
                                  <span className="font-mono">NewGcc = Cement grade</span>
                                </div>
                                <div className="bg-background/50 p-2 rounded border border-border/30">
                                  <span className="font-mono">Vcf = Volume of cement fluid</span>
                                </div>
                                <div className="bg-background/50 p-2 rounded border border-border/30">
                                  <span className="font-mono">γw = Water specific gravity (1.0)</span>
                                </div>
                              </div>
                            </div>
                            <div className="bg-muted/30 p-4 rounded-md border border-border/40">
                              <h4 className="font-medium mb-2">Application:</h4>
                              <p className="text-sm">This formula determines the volume of water needed to mix with the cement to achieve the desired slurry consistency.</p>
                            </div>
                          </AccordionContent>
                        </AccordionItem>
                        
                        <AccordionItem value="vfd">
                          <AccordionTrigger className="text-lg font-medium text-primary hover:no-underline">
                            Vfd (Volume of Fluid Displacement)
                          </AccordionTrigger>
                          <AccordionContent className="space-y-4">
                            <div className="bg-muted/30 p-4 rounded-md border border-border/40">
                              <h4 className="font-medium mb-2">Formula:</h4>
                              <p className="font-mono text-sm bg-background/80 p-2 rounded">Vfd = (π/4) × di² × (H - h)</p>
                              <p className="text-sm mt-2">Where:</p>
                              <div className="grid grid-cols-2 gap-3 text-sm mt-2">
                                <div className="bg-background/50 p-2 rounded border border-border/30">
                                  <span className="font-mono">di = Casing inner diameter (m)</span>
                                </div>
                                <div className="bg-background/50 p-2 rounded border border-border/30">
                                  <span className="font-mono">H = Total height (m)</span>
                                </div>
                                <div className="bg-background/50 p-2 rounded border border-border/30">
                                  <span className="font-mono">h = Height parameter (m)</span>
                                </div>
                              </div>
                            </div>
                            <div className="bg-muted/30 p-4 rounded-md border border-border/40">
                              <h4 className="font-medium mb-2">Application:</h4>
                              <p className="text-sm">This equation calculates the volume of displacement fluid needed to push the cement slurry to the desired position.</p>
                            </div>
                          </AccordionContent>
                        </AccordionItem>
                        
                        <AccordionItem value="pressure">
                          <AccordionTrigger className="text-lg font-medium text-primary hover:no-underline">
                            Pressure Calculations
                          </AccordionTrigger>
                          <AccordionContent className="space-y-4">
                            <div className="bg-muted/30 p-4 rounded-md border border-border/40">
                              <h4 className="font-medium mb-2">Pymax (Maximum Pressure at Yield Point):</h4>
                              <p className="font-mono text-sm bg-background/80 p-2 rounded">Pymax = 0.1[(Hc - h)(γfc - γf)]</p>
                              <p className="text-sm mt-2">Where:</p>
                              <div className="grid grid-cols-2 gap-3 text-sm mt-2">
                                <div className="bg-background/50 p-2 rounded border border-border/30">
                                  <span className="font-mono">Hc = Height Above Cementation (m)</span>
                                </div>
                                <div className="bg-background/50 p-2 rounded border border-border/30">
                                  <span className="font-mono">h = Height parameter (m)</span>
                                </div>
                                <div className="bg-background/50 p-2 rounded border border-border/30">
                                  <span className="font-mono">γfc = Fluid column specific gravity</span>
                                </div>
                                <div className="bg-background/50 p-2 rounded border border-border/30">
                                  <span className="font-mono">γf = Fluid specific gravity</span>
                                </div>
                              </div>
                            </div>
                            
                            <div className="bg-muted/30 p-4 rounded-md border border-border/40">
                              <h4 className="font-medium mb-2">Pc (Confining Pressure):</h4>
                              <p className="font-mono text-sm bg-background/80 p-2 rounded">Pc = 0.2H + (8 or 16)</p>
                              <p className="text-xs mt-1">Where 8 is used if H &lt; 2000, otherwise 16 is used</p>
                              <p className="text-sm mt-2">Where:</p>
                              <div className="grid grid-cols-2 gap-3 text-sm mt-2">
                                <div className="bg-background/50 p-2 rounded border border-border/30">
                                  <span className="font-mono">H = Depth (m)</span>
                                </div>
                              </div>
                            </div>
                            
                            <div className="bg-muted/30 p-4 rounded-md border border-border/40">
                              <h4 className="font-medium mb-2">Ppmax (Maximum Pump Pressure):</h4>
                              <p className="font-mono text-sm bg-background/80 p-2 rounded">Ppmax = (Pymax + Pc + Pfr) / 10</p>
                              <p className="text-sm mt-2">Where:</p>
                              <div className="grid grid-cols-2 gap-3 text-sm mt-2">
                                <div className="bg-background/50 p-2 rounded border border-border/30">
                                  <span className="font-mono">Pymax = Maximum pressure at yield point (MPa)</span>
                                </div>
                                <div className="bg-background/50 p-2 rounded border border-border/30">
                                  <span className="font-mono">Pc = Confining pressure (MPa)</span>
                                </div>
                                <div className="bg-background/50 p-2 rounded border border-border/30">
                                  <span className="font-mono">Pfr = Friction pressure (5 MPa)</span>
                                </div>
                              </div>
                            </div>
                          </AccordionContent>
                        </AccordionItem>
                        
                        <AccordionItem value="time">
                          <AccordionTrigger className="text-lg font-medium text-primary hover:no-underline">
                            Time Calculations
                          </AccordionTrigger>
                          <AccordionContent className="space-y-4">
                            <div className="bg-muted/30 p-4 rounded-md border border-border/40">
                              <h4 className="font-medium mb-2">Cement Fill and Displacement Time:</h4>
                              <p className="font-mono text-sm bg-background/80 p-2 rounded">tfc+tfd = ((Vcf+Vfd)*10^3)/Q</p>
                              <p className="text-sm mt-2">Where:</p>
                              <div className="grid grid-cols-2 gap-3 text-sm mt-2">
                                <div className="bg-background/50 p-2 rounded border border-border/30">
                                  <span className="font-mono">tfc = Cement filling time (min)</span>
                                </div>
                                <div className="bg-background/50 p-2 rounded border border-border/30">
                                  <span className="font-mono">tfd = Displacement time (min)</span>
                                </div>
                                <div className="bg-background/50 p-2 rounded border border-border/30">
                                  <span className="font-mono">Vcf = Volume of cement fluid (m³)</span>
                                </div>
                                <div className="bg-background/50 p-2 rounded border border-border/30">
                                  <span className="font-mono">Vfd = Volume of displacement fluid (m³)</span>
                                </div>
                                <div className="bg-background/50 p-2 rounded border border-border/30">
                                  <span className="font-mono">Q = Pump flow rate (L/min)</span>
                                </div>
                              </div>
                            </div>
                            
                            <div className="bg-muted/30 p-4 rounded-md border border-border/40">
                              <h4 className="font-medium mb-2">Total Pumping Time:</h4>
                              <p className="font-mono text-sm bg-background/80 p-2 rounded">tc = tfc+tfd + td</p>
                              <p className="text-sm mt-2">Where:</p>
                              <div className="grid grid-cols-2 gap-3 text-sm mt-2">
                                <div className="bg-background/50 p-2 rounded border border-border/30">
                                  <span className="font-mono">tc = Total pumping time (min)</span>
                                </div>
                                <div className="bg-background/50 p-2 rounded border border-border/30">
                                  <span className="font-mono">td = Additional time (min)</span>
                                </div>
                              </div>
                            </div>
                            
                            <div className="bg-muted/30 p-4 rounded-md border border-border/40">
                              <h4 className="font-medium mb-2">Additional Time:</h4>
                              <p className="font-mono text-sm bg-background/80 p-2 rounded">tad = 0.75 * tp</p>
                              <p className="text-sm mt-2">Where:</p>
                              <div className="grid grid-cols-2 gap-3 text-sm mt-2">
                                <div className="bg-background/50 p-2 rounded border border-border/30">
                                  <span className="font-mono">tad = Additional time (min)</span>
                                </div>
                                <div className="bg-background/50 p-2 rounded border border-border/30">
                                  <span className="font-mono">tp = Constant time (60 min)</span>
                                </div>
                              </div>
                            </div>
                          </AccordionContent>
                        </AccordionItem>
                      </Accordion>
                    </div>
                  </ScrollArea>
                </CardContent>
              </Card>
            </TabsContent>

            <TabsContent value="results" className="mt-0 space-y-4">
              <Card className="border-primary/10 shadow-md overflow-hidden bg-card/50 backdrop-blur-sm">
                <CardHeader className="bg-muted/40 border-b border-border/40 flex items-center">
                            <div>
                    <div className="flex items-center space-x-2">
                      <Calculator className="h-5 w-5 text-primary" />
                      <CardTitle className="text-lg sm:text-xl text-primary/90">Vcf Calculation Results</CardTitle>
                            </div>
                    <CardDescription className="mt-1.5">
                      View calculated volume of cement fluid values
                    </CardDescription>
                        </div>
                      </CardHeader>
                <CardContent className="p-0">
                  <ScrollArea className="h-[300px] w-full">
                    <div className="p-6">
                      {isLoading ? (
                          <div className="space-y-4">
                          <Skeleton className="h-4 w-full" />
                          <Skeleton className="h-4 w-[90%]" />
                          <Skeleton className="h-4 w-[95%]" />
                                </div>
                      ) : resultsHTML ? (
                        <div 
                          dangerouslySetInnerHTML={{ __html: resultsHTML }}
                          className="prose prose-sm max-w-none dark:prose-invert"
                        />
                      ) : (
                        <div className="text-center py-8 text-muted-foreground">
                          <Calculator className="h-12 w-12 mx-auto mb-4 opacity-50" />
                          <p>Enter parameters and calculate to see results</p>
                                </div>
                      )}
                                </div>
                  </ScrollArea>
                      </CardContent>
                    </Card>
                  
              {/* GcResults Table */}
              {gcResults.length > 0 && (
                <Card className="border-primary/10 shadow-md overflow-hidden bg-card/50 backdrop-blur-sm mt-6">
                  <CardHeader className="bg-muted/40 border-b border-border/40 flex items-center">
                          <div>
                      <div className="flex items-center space-x-2">
                        <Layers className="h-5 w-5 text-primary" />
                        <CardTitle className="text-lg sm:text-xl text-primary/90">NewGcc/Gc' Calculation Results</CardTitle>
                          </div>
                      <CardDescription className="mt-1.5">
                        View cement grade calculation parameters
                      </CardDescription>
                        </div>
                      </CardHeader>
                  <CardContent className="p-0">
                    <div className="overflow-x-auto">
                      <Table>
                        <TableHeader>
                          <TableRow>
                            <TableHead className="text-center">Instance</TableHead>
                            <TableHead className="text-center">Vcf</TableHead>
                            <TableHead className="text-center">NewGcc</TableHead>
                            <TableHead className="text-center">Gc' (Gc prime)</TableHead>
                            <TableHead className="text-center">nc (sacks)</TableHead>
                            <TableHead className="text-center">Vw</TableHead>
                            <TableHead className="text-center">Vfd</TableHead>
                            <TableHead className="text-center">Pymax</TableHead>
                            <TableHead className="text-center">Pc</TableHead>
                            <TableHead className="text-center">Pfr</TableHead>
                            <TableHead className="text-center">Ppmax</TableHead>
                          </TableRow>
                        </TableHeader>
                        <TableBody>
                          {gcResults.map((result, index) => (
                            <TableRow key={index}>
                              <TableCell className="text-center font-medium">{result.instance}</TableCell>
                              <TableCell className="text-center">{result.vcf?.toFixed(4) || "N/A"}</TableCell>
                              <TableCell className="text-center">{result.newGcc?.toFixed(4) || "N/A"}</TableCell>
                              <TableCell className="text-center">{(result.newGcc && result.vcf && k2Value) ? (parseFloat(k2Value) * result.newGcc * result.vcf).toFixed(4) : "N/A"}</TableCell>
                              <TableCell className="text-center">{result.nc?.toFixed(2) || "N/A"}</TableCell>
                              <TableCell className="text-center">{result.vw?.toFixed(2) || "N/A"}</TableCell>
                              <TableCell className="text-center">{result.vfd?.toFixed(2) || "N/A"}</TableCell>
                              <TableCell className="text-center">{result.pymax?.toFixed(2) || "N/A"}</TableCell>
                              <TableCell className="text-center">{result.pc?.toFixed(2) || "N/A"}</TableCell>
                              <TableCell className="text-center">{result.pfr?.toFixed(2) || "N/A"}</TableCell>
                              <TableCell className="text-center">{result.ppmax?.toFixed(2) || "N/A"} MPa/10</TableCell>
                            </TableRow>
                          ))}
                        </TableBody>
                      </Table>
                            </div>
                      </CardContent>
                    </Card>
              )}
                  </TabsContent>
                  
            <TabsContent value="pump-selection" className="mt-0 space-y-4">
              <Card className="border-primary/10 shadow-md overflow-hidden bg-card/50 backdrop-blur-sm">
                <CardHeader className="bg-muted/40 border-b border-border/40 flex items-center">
                            <div>
                    <div className="flex items-center space-x-2">
                      <Layers className="h-5 w-5 text-primary" />
                      <CardTitle className="text-lg sm:text-xl text-primary/90">Pump Selection</CardTitle>
                            </div>
                    <CardDescription className="mt-1.5">
                      Find optimal pumps based on calculated parameters
                    </CardDescription>
                          </div>
                </CardHeader>
                <CardContent className="p-6">
                  <div className="space-y-6">
                    <div className="grid grid-cols-1 md:grid-cols-2 gap-6">
                      <div className="space-y-4">
                        <div className="flex items-center justify-between">
                          <Label htmlFor="diameter-selection" className="text-base font-medium text-primary">Select Diameter</Label>
                          <div className="flex items-center gap-2">
                            <Label htmlFor="toggle-diameter" className="text-xs text-muted-foreground">
                              Use for all instances
                            </Label>
                            <Switch 
                              id="toggle-diameter"
                              checked={useSingleDiameter}
                              onCheckedChange={setUseSingleDiameter}
                            />
                          </div>
                        </div>
                        
                        {useSingleDiameter ? (
                          <Select
                            value={selectedDiameter.toString()}
                            onValueChange={(value) => setSelectedDiameter(parseFloat(value))}
                          >
                            <SelectTrigger id="diameter-selection" className="w-full focus:ring-1 focus:ring-primary">
                              <SelectValue placeholder="Select pump diameter" />
                            </SelectTrigger>
                            <SelectContent>
                              <SelectItem value="3.5">3.5"</SelectItem>
                              <SelectItem value="4">4"</SelectItem>
                              <SelectItem value="4.5">4.5"</SelectItem>
                            </SelectContent>
                          </Select>
                        ) : (
                          <div className="space-y-3">
                            {vcfResults.map(result => (
                              <div key={`diameter-${result.instance}`} className="flex items-center gap-3">
                                <Label className="w-24 text-sm">Instance {result.instance}</Label>
                                <Select
                                  value={instanceDiameters[result.instance]?.toString() || "4"}
                                  onValueChange={(value) => updateInstanceDiameter(result.instance, parseFloat(value))}
                                >
                                  <SelectTrigger className="w-full focus:ring-1 focus:ring-primary">
                                    <SelectValue placeholder="Select diameter" />
                                  </SelectTrigger>
                                  <SelectContent>
                                    <SelectItem value="3.5">3.5"</SelectItem>
                                    <SelectItem value="4">4"</SelectItem>
                                    <SelectItem value="4.5">4.5"</SelectItem>
                                  </SelectContent>
                                </Select>
                              </div>
                            ))}
                          </div>
                        )}
                      </div>
                      
                      <div className="flex flex-col justify-end space-y-4">
                        <p className="text-sm text-muted-foreground">
                          Select the appropriate pump diameter for your calculations. Run the process to find the best pump configurations.
                        </p>
                            <Button
                          onClick={processPumpFileSelection} 
                          disabled={isPumpSelectionLoading || gcResults.length === 0} 
                          className="mt-auto bg-primary hover:bg-primary/90 text-primary-foreground shadow-sm gap-2"
                        >
                          {isPumpSelectionLoading ? (
                            <>
                              <LoaderCircle className="h-4 w-4 animate-spin" />
                              <span>Processing...</span>
                            </>
                          ) : (
                            <>
                              <Calculator className="h-4 w-4" />
                              <span>Run Pump Selection</span>
                            </>
                          )}
                            </Button>
                      </div>
                    </div>
                            
                    <div className="pt-4 border-t border-border/30">
                      <div className="flex items-center justify-between mb-4">
                        <h3 className="text-lg font-medium text-primary/90">Pump Data</h3>
                            <Button
                          variant="ghost" 
                              size="sm"
                          onClick={togglePumpDataTableMinimized}
                          className="gap-1"
                            >
                          {pumpDataTableMinimized ? "Show Details" : "Hide Details"}
                          {pumpDataTableMinimized ? <Maximize className="h-3.5 w-3.5" /> : <Minimize className="h-3.5 w-3.5" />}
                            </Button>
                          </div>
                      
                      {!pumpDataTableMinimized && (
                        <div className="border border-border/30 rounded-md overflow-hidden">
                          <ScrollArea className="h-80 w-full">
                            <Table>
                              <TableHeader>
                                <TableRow>
                                  <TableHead>Pump Type</TableHead>
                                  <TableHead>Speed</TableHead>
                                  <TableHead>3.5" Pressure</TableHead>
                                  <TableHead>3.5" Flow</TableHead>
                                  <TableHead>4" Pressure</TableHead>
                                  <TableHead>4" Flow</TableHead>
                                  <TableHead>4.5" Pressure</TableHead>
                                  <TableHead>4.5" Flow</TableHead>
                                </TableRow>
                              </TableHeader>
                              <TableBody>
                                {PUMP_DATA.map((pump, index) => (
                                  <TableRow key={index}>
                                    <TableCell>{pump.type}</TableCell>
                                    <TableCell>{pump.speed}</TableCell>
                                    <TableCell>{pump.pressures["3.5"] !== null ? pump.pressures["3.5"] : "-"}</TableCell>
                                    <TableCell>{pump.flows["3.5"] !== null ? pump.flows["3.5"] : "-"}</TableCell>
                                    <TableCell>{pump.pressures["4"] !== null ? pump.pressures["4"] : "-"}</TableCell>
                                    <TableCell>{pump.flows["4"] !== null ? pump.flows["4"] : "-"}</TableCell>
                                    <TableCell>{pump.pressures["4.5"] !== null ? pump.pressures["4.5"] : "-"}</TableCell>
                                    <TableCell>{pump.flows["4.5"] !== null ? pump.flows["4.5"] : "-"}</TableCell>
                                  </TableRow>
                                ))}
                              </TableBody>
                            </Table>
                          </ScrollArea>
                        </div>
                      )}
                    </div>
                    
                    {/* Pump Results Section */}
                    {pumpResults && pumpResults.length > 0 && (
                      <div className="pt-4 border-t border-border/30">
                        <h3 className="text-lg font-medium text-primary/90 mb-4">Selected Pumps</h3>
                          <div className="space-y-6">
                          {[...new Set(pumpResults.map(pump => pump.instance))].map(instance => {
                            const pumpsForInstance = pumpResults.filter(pump => pump.instance === instance);
                            const recommendedPump = pumpsForInstance.find(pump => pump.isRecommended);
                            
                            return (
                              <div key={`instance-${instance}`} className="border border-border/30 rounded-md overflow-hidden">
                                <div className="bg-muted/30 px-4 py-3 border-b border-border/30">
                                  <h4 className="font-medium">Instance {instance}</h4>
                                </div>
                                <div className="p-4">
                                  {recommendedPump ? (
                                    <div className="space-y-4">
                                      <div className="flex items-center space-x-2">
                                        <Badge variant="outline" className="bg-green-500/10 text-green-500 border-green-500/20">
                                          Recommended
                                        </Badge>
                                        <span className="font-medium">{recommendedPump.type}</span>
                                      </div>
                                      
                                      <div className="grid grid-cols-2 md:grid-cols-4 gap-3">
                                        <div className="bg-background/50 p-2 rounded border border-border/30">
                                          <span className="text-xs text-muted-foreground">Diameter</span>
                                          <p className="font-medium">{recommendedPump.diameter}"</p>
                                        </div>
                                        <div className="bg-background/50 p-2 rounded border border-border/30">
                                          <span className="text-xs text-muted-foreground">Speed</span>
                                          <p className="font-medium">{recommendedPump.speed}</p>
                                        </div>
                                        <div className="bg-background/50 p-2 rounded border border-border/30">
                                          <span className="text-xs text-muted-foreground">Pressure</span>
                                          <p className="font-medium">{recommendedPump.pressure} MPa</p>
                                        </div>
                                        <div className="bg-background/50 p-2 rounded border border-border/30">
                                          <span className="text-xs text-muted-foreground">Flow</span>
                                          <p className="font-medium">{recommendedPump.flow} L/min</p>
                                        </div>
                                      </div>
                                      
                                      {recommendedPump.tfc !== null && (
                                        <div className="grid grid-cols-2 md:grid-cols-4 gap-3 mt-4">
                                          <div className="bg-background/50 p-2 rounded border border-border/30">
                                            <span className="text-xs text-muted-foreground">Cement Fill Time</span>
                                            <p className="font-medium">{recommendedPump.tfc?.toFixed(2) || "0.00"} min</p>
                                          </div>
                                          <div className="bg-background/50 p-2 rounded border border-border/30">
                                            <span className="text-xs text-muted-foreground">Displacement Time</span>
                                            <p className="font-medium">{recommendedPump.tfd?.toFixed(2) || "0.00"} min</p>
                                          </div>
                                          <div className="bg-background/50 p-2 rounded border border-border/30">
                                            <span className="text-xs text-muted-foreground">Total Time</span>
                                            <p className="font-medium">{(recommendedPump.tc || 10).toFixed(2)} min</p>
                                          </div>
                                          <div className="bg-background/50 p-2 rounded border border-border/30">
                                            <span className="text-xs text-muted-foreground">Required Pressure</span>
                                            <p className="font-medium">{recommendedPump.ppmax.toFixed(2)} MPa/10</p>
                                          </div>
                                        </div>
                                      )}
                                      
                                      <div className="grid grid-cols-3 md:grid-cols-3 gap-3 mt-3">
                                        <div className="bg-background/50 p-2 rounded border border-border/30">
                                          <span className="text-xs text-muted-foreground">tfc+tfd</span>
                                          <p className="font-medium">{((recommendedPump?.tfc || 0) + (recommendedPump?.tfd || 0)).toFixed(2)} min</p>
                                        </div>
                                        <div className="bg-background/50 p-2 rounded border border-border/30">
                                          <span className="text-xs text-muted-foreground">Additional Time (td)</span>
                                          <p className="font-medium">10.00 min</p>
                                        </div>
                                        <div className="bg-background/50 p-2 rounded border border-border/30">
                                          <span className="text-xs text-muted-foreground">tc = tfc+tfd + td</span>
                                          <p className="font-medium">{(((recommendedPump?.tfc || 0) + (recommendedPump?.tfd || 0)) + 10).toFixed(2)} min</p>
                                        </div>
                                      </div>
                                      
                                      <div className="grid grid-cols-2 md:grid-cols-2 gap-3 mt-2">
                                        <div className="bg-background/50 p-2 rounded border border-border/30">
                                          <span className="text-xs text-muted-foreground">Constant Time (tp)</span>
                                          <p className="font-medium">60.00 min</p>
                                        </div>
                                        <div className="bg-background/50 p-2 rounded border border-border/30">
                                          <span className="text-xs text-muted-foreground">Additional Time (tad)</span>
                                          <p className="font-medium">45.00 min</p>
                                        </div>
                                      </div>
                                    </div>
                                  ) : (
                                    <p className="text-muted-foreground">No recommended pump found for this instance.</p>
                                  )}
                            </div>
                              </div>
                            );
                          })}
                        </div>
                          </div>
                        )}
                  </div>
                      </CardContent>
                    </Card>
                  </TabsContent>
                </Tabs>
        </div>
      </div>
    </div>
  );
} <|MERGE_RESOLUTION|>--- conflicted
+++ resolved
@@ -2199,20 +2199,6 @@
                   <span>Parameters</span>
                 </TabsTrigger>
                 <TabsTrigger 
-                  value="equations" 
-                  className="flex items-center justify-center gap-2 h-full rounded-full
-                    data-[state=inactive]:bg-transparent
-                    data-[state=inactive]:text-zinc-400
-                    data-[state=inactive]:hover:text-zinc-300
-                    data-[state=active]:bg-zinc-800
-                    data-[state=active]:text-white"
-                >
-                  <FileText className="h-4 w-4" />
-                  <span>Equations</span>
-                </TabsTrigger>
-                <TabsTrigger 
-<<<<<<< HEAD
-=======
                   value="results" 
                   className="flex items-center justify-center gap-2 h-full rounded-full
                     data-[state=inactive]:bg-transparent
@@ -2225,7 +2211,6 @@
                   <span>Results</span>
                 </TabsTrigger>
                 <TabsTrigger 
->>>>>>> 810b6b73
                   value="pump-selection" 
                   className="flex items-center justify-center gap-2 h-full rounded-full
                     data-[state=inactive]:bg-transparent
@@ -2349,335 +2334,6 @@
                     </Button>
                   </CardFooter>
                 </Card>
-            </TabsContent>
-
-            <TabsContent value="equations" className="mt-0 space-y-4">
-              <Card className="border-primary/10 shadow-md overflow-hidden bg-card/50 backdrop-blur-sm">
-                <CardHeader className="bg-muted/40 border-b border-border/40 flex items-center">
-                  <div>
-                    <div className="flex items-center space-x-2">
-                      <FileText className="h-5 w-5 text-primary" />
-                      <CardTitle className="text-lg sm:text-xl text-primary/90">Calculation Equations</CardTitle>
-                    </div>
-                    <CardDescription className="mt-1.5">
-                      Detailed equations used for semantic calculations
-                    </CardDescription>
-                  </div>
-                </CardHeader>
-                <CardContent className="p-0">
-                  <ScrollArea className="h-[600px] w-full">
-                    <div className="p-6">
-                      <Accordion type="single" collapsible className="w-full">
-                        <AccordionItem value="vcf">
-                          <AccordionTrigger className="text-lg font-medium text-primary hover:no-underline">
-                            Vcf (Volume of Cement Fluid)
-                          </AccordionTrigger>
-                          <AccordionContent className="space-y-4">
-                            <div className="bg-muted/30 p-4 rounded-md border border-border/40">
-                              <h4 className="font-medium mb-2">Formula:</h4>
-                              <p className="font-mono text-sm bg-background/80 p-2 rounded">Vcf = (π/4) × [(K1 × Db² - de²) × Hc + di² × h]</p>
-                              <p className="text-sm mt-2">Where:</p>
-                              <div className="grid grid-cols-2 md:grid-cols-3 gap-3 text-sm mt-2">
-                                <div className="bg-background/50 p-2 rounded border border-border/30">
-                                  <span className="font-mono">K1 = coefficient</span>
-                                </div>
-                                <div className="bg-background/50 p-2 rounded border border-border/30">
-                                  <span className="font-mono">Hc = Height Above Cementation (m)</span>
-                                </div>
-                                <div className="bg-background/50 p-2 rounded border border-border/30">
-                                  <span className="font-mono">Db = Bit diameter (m)</span>
-                                </div>
-                                <div className="bg-background/50 p-2 rounded border border-border/30">
-                                  <span className="font-mono">de = Casing outer diameter (m)</span>
-                                </div>
-                                <div className="bg-background/50 p-2 rounded border border-border/30">
-                                  <span className="font-mono">di = Casing inner diameter (m)</span>
-                                </div>
-                                <div className="bg-background/50 p-2 rounded border border-border/30">
-                                  <span className="font-mono">h = Height parameter (m)</span>
-                                </div>
-                              </div>
-                            </div>
-                            <div className="bg-muted/30 p-4 rounded-md border border-border/40">
-                              <h4 className="font-medium mb-2">Application:</h4>
-                              <p className="text-sm">The equation is used to calculate the volume of cement fluid (Vcf) needed for well cementation. It considers the annular space between the borehole and casing, as well as the height above cementation.</p>
-                              <div className="mt-3 p-3 bg-background/60 rounded border border-border/30">
-                                <h5 className="font-medium text-sm mb-2">Calculation Example:</h5>
-                                <ol className="list-decimal list-inside space-y-2 text-sm">
-                                  <li>Calculate K1 × Db²</li>
-                                  <li>Calculate de²</li>
-                                  <li>Subtract de² from K1 × Db²</li>
-                                  <li>Multiply the result by Hc</li>
-                                  <li>Calculate di² × h</li>
-                                  <li>Add the results from steps 4 and 5</li>
-                                  <li>Multiply by π/4 to get the final volume</li>
-                                </ol>
-                              </div>
-                            </div>
-                          </AccordionContent>
-                        </AccordionItem>
-                        
-                        <AccordionItem value="newgcc">
-                          <AccordionTrigger className="text-lg font-medium text-primary hover:no-underline">
-                            NewGcc (Cement Grade)
-                          </AccordionTrigger>
-                          <AccordionContent className="space-y-4">
-                            <div className="bg-muted/30 p-4 rounded-md border border-border/40">
-                              <h4 className="font-medium mb-2">Formula:</h4>
-                              <p className="font-mono text-sm bg-background/80 p-2 rounded">NewGcc = (γc·γw)/(m·γc + γw)</p>
-                              <p className="text-sm mt-2">Where:</p>
-                              <div className="grid grid-cols-2 md:grid-cols-3 gap-3 text-sm mt-2">
-                                <div className="bg-background/50 p-2 rounded border border-border/30">
-                                  <span className="font-mono">γc = Cement specific gravity</span>
-                                </div>
-                                <div className="bg-background/50 p-2 rounded border border-border/30">
-                                  <span className="font-mono">γw = Water specific gravity (1.0)</span>
-                                </div>
-                                <div className="bg-background/50 p-2 rounded border border-border/30">
-                                  <span className="font-mono">m = Water-to-cement ratio</span>
-                                </div>
-                              </div>
-                            </div>
-                            <div className="bg-muted/30 p-4 rounded-md border border-border/40">
-                              <h4 className="font-medium mb-2">Application:</h4>
-                              <p className="text-sm">This equation determines the cement grade (NewGcc), which represents the density of the cement slurry. It's a critical parameter for well cementing operations.</p>
-                            </div>
-                          </AccordionContent>
-                        </AccordionItem>
-                        
-                        <AccordionItem value="gcprime">
-                          <AccordionTrigger className="text-lg font-medium text-primary hover:no-underline">
-                            Gc' (Modified Cement Grade)
-                          </AccordionTrigger>
-                          <AccordionContent className="space-y-4">
-                            <div className="bg-muted/30 p-4 rounded-md border border-border/40">
-                              <h4 className="font-medium mb-2">Formula:</h4>
-                              <p className="font-mono text-sm bg-background/80 p-2 rounded">Gc' = K2·NewGcc·Vcf</p>
-                              <p className="text-sm mt-2">Where:</p>
-                              <div className="grid grid-cols-2 gap-3 text-sm mt-2">
-                                <div className="bg-background/50 p-2 rounded border border-border/30">
-                                  <span className="font-mono">K2 = Coefficient</span>
-                                </div>
-                                <div className="bg-background/50 p-2 rounded border border-border/30">
-                                  <span className="font-mono">NewGcc = Cement grade</span>
-                                </div>
-                                <div className="bg-background/50 p-2 rounded border border-border/30">
-                                  <span className="font-mono">Vcf = Volume of cement fluid</span>
-                                </div>
-                              </div>
-                            </div>
-                            <div className="bg-muted/30 p-4 rounded-md border border-border/40">
-                              <h4 className="font-medium mb-2">Application:</h4>
-                              <p className="text-sm">The modified cement grade (Gc') accounts for the additional factors that affect the amount of cement required.</p>
-                            </div>
-                          </AccordionContent>
-                        </AccordionItem>
-                        
-                        <AccordionItem value="nc">
-                          <AccordionTrigger className="text-lg font-medium text-primary hover:no-underline">
-                            nc (Number of Cement Sacks)
-                          </AccordionTrigger>
-                          <AccordionContent className="space-y-4">
-                            <div className="bg-muted/30 p-4 rounded-md border border-border/40">
-                              <h4 className="font-medium mb-2">Formula:</h4>
-                              <p className="font-mono text-sm bg-background/80 p-2 rounded">nc = (Gc' × 1000) / 50</p>
-                              <p className="text-sm mt-2">Where:</p>
-                              <div className="grid grid-cols-2 gap-3 text-sm mt-2">
-                                <div className="bg-background/50 p-2 rounded border border-border/30">
-                                  <span className="font-mono">Gc' = Modified cement grade</span>
-                                </div>
-                                <div className="bg-background/50 p-2 rounded border border-border/30">
-                                  <span className="font-mono">50 = Weight of each cement sack (kg)</span>
-                                </div>
-                              </div>
-                            </div>
-                            <div className="bg-muted/30 p-4 rounded-md border border-border/40">
-                              <h4 className="font-medium mb-2">Application:</h4>
-                              <p className="text-sm">This equation calculates the practical number of cement sacks required for the cementing operation.</p>
-                            </div>
-                          </AccordionContent>
-                        </AccordionItem>
-                        
-                        <AccordionItem value="vw">
-                          <AccordionTrigger className="text-lg font-medium text-primary hover:no-underline">
-                            Vw (Water Volume)
-                          </AccordionTrigger>
-                          <AccordionContent className="space-y-4">
-                            <div className="bg-muted/30 p-4 rounded-md border border-border/40">
-                              <h4 className="font-medium mb-2">Formula:</h4>
-                              <p className="font-mono text-sm bg-background/80 p-2 rounded">Vw = (K3 × m × NewGcc × Vcf) / γw</p>
-                              <p className="text-sm mt-2">Where:</p>
-                              <div className="grid grid-cols-2 md:grid-cols-3 gap-3 text-sm mt-2">
-                                <div className="bg-background/50 p-2 rounded border border-border/30">
-                                  <span className="font-mono">K3 = Coefficient</span>
-                                </div>
-                                <div className="bg-background/50 p-2 rounded border border-border/30">
-                                  <span className="font-mono">m = Water-to-cement ratio</span>
-                                </div>
-                                <div className="bg-background/50 p-2 rounded border border-border/30">
-                                  <span className="font-mono">NewGcc = Cement grade</span>
-                                </div>
-                                <div className="bg-background/50 p-2 rounded border border-border/30">
-                                  <span className="font-mono">Vcf = Volume of cement fluid</span>
-                                </div>
-                                <div className="bg-background/50 p-2 rounded border border-border/30">
-                                  <span className="font-mono">γw = Water specific gravity (1.0)</span>
-                                </div>
-                              </div>
-                            </div>
-                            <div className="bg-muted/30 p-4 rounded-md border border-border/40">
-                              <h4 className="font-medium mb-2">Application:</h4>
-                              <p className="text-sm">This formula determines the volume of water needed to mix with the cement to achieve the desired slurry consistency.</p>
-                            </div>
-                          </AccordionContent>
-                        </AccordionItem>
-                        
-                        <AccordionItem value="vfd">
-                          <AccordionTrigger className="text-lg font-medium text-primary hover:no-underline">
-                            Vfd (Volume of Fluid Displacement)
-                          </AccordionTrigger>
-                          <AccordionContent className="space-y-4">
-                            <div className="bg-muted/30 p-4 rounded-md border border-border/40">
-                              <h4 className="font-medium mb-2">Formula:</h4>
-                              <p className="font-mono text-sm bg-background/80 p-2 rounded">Vfd = (π/4) × di² × (H - h)</p>
-                              <p className="text-sm mt-2">Where:</p>
-                              <div className="grid grid-cols-2 gap-3 text-sm mt-2">
-                                <div className="bg-background/50 p-2 rounded border border-border/30">
-                                  <span className="font-mono">di = Casing inner diameter (m)</span>
-                                </div>
-                                <div className="bg-background/50 p-2 rounded border border-border/30">
-                                  <span className="font-mono">H = Total height (m)</span>
-                                </div>
-                                <div className="bg-background/50 p-2 rounded border border-border/30">
-                                  <span className="font-mono">h = Height parameter (m)</span>
-                                </div>
-                              </div>
-                            </div>
-                            <div className="bg-muted/30 p-4 rounded-md border border-border/40">
-                              <h4 className="font-medium mb-2">Application:</h4>
-                              <p className="text-sm">This equation calculates the volume of displacement fluid needed to push the cement slurry to the desired position.</p>
-                            </div>
-                          </AccordionContent>
-                        </AccordionItem>
-                        
-                        <AccordionItem value="pressure">
-                          <AccordionTrigger className="text-lg font-medium text-primary hover:no-underline">
-                            Pressure Calculations
-                          </AccordionTrigger>
-                          <AccordionContent className="space-y-4">
-                            <div className="bg-muted/30 p-4 rounded-md border border-border/40">
-                              <h4 className="font-medium mb-2">Pymax (Maximum Pressure at Yield Point):</h4>
-                              <p className="font-mono text-sm bg-background/80 p-2 rounded">Pymax = 0.1[(Hc - h)(γfc - γf)]</p>
-                              <p className="text-sm mt-2">Where:</p>
-                              <div className="grid grid-cols-2 gap-3 text-sm mt-2">
-                                <div className="bg-background/50 p-2 rounded border border-border/30">
-                                  <span className="font-mono">Hc = Height Above Cementation (m)</span>
-                                </div>
-                                <div className="bg-background/50 p-2 rounded border border-border/30">
-                                  <span className="font-mono">h = Height parameter (m)</span>
-                                </div>
-                                <div className="bg-background/50 p-2 rounded border border-border/30">
-                                  <span className="font-mono">γfc = Fluid column specific gravity</span>
-                                </div>
-                                <div className="bg-background/50 p-2 rounded border border-border/30">
-                                  <span className="font-mono">γf = Fluid specific gravity</span>
-                                </div>
-                              </div>
-                            </div>
-                            
-                            <div className="bg-muted/30 p-4 rounded-md border border-border/40">
-                              <h4 className="font-medium mb-2">Pc (Confining Pressure):</h4>
-                              <p className="font-mono text-sm bg-background/80 p-2 rounded">Pc = 0.2H + (8 or 16)</p>
-                              <p className="text-xs mt-1">Where 8 is used if H &lt; 2000, otherwise 16 is used</p>
-                              <p className="text-sm mt-2">Where:</p>
-                              <div className="grid grid-cols-2 gap-3 text-sm mt-2">
-                                <div className="bg-background/50 p-2 rounded border border-border/30">
-                                  <span className="font-mono">H = Depth (m)</span>
-                                </div>
-                              </div>
-                            </div>
-                            
-                            <div className="bg-muted/30 p-4 rounded-md border border-border/40">
-                              <h4 className="font-medium mb-2">Ppmax (Maximum Pump Pressure):</h4>
-                              <p className="font-mono text-sm bg-background/80 p-2 rounded">Ppmax = (Pymax + Pc + Pfr) / 10</p>
-                              <p className="text-sm mt-2">Where:</p>
-                              <div className="grid grid-cols-2 gap-3 text-sm mt-2">
-                                <div className="bg-background/50 p-2 rounded border border-border/30">
-                                  <span className="font-mono">Pymax = Maximum pressure at yield point (MPa)</span>
-                                </div>
-                                <div className="bg-background/50 p-2 rounded border border-border/30">
-                                  <span className="font-mono">Pc = Confining pressure (MPa)</span>
-                                </div>
-                                <div className="bg-background/50 p-2 rounded border border-border/30">
-                                  <span className="font-mono">Pfr = Friction pressure (5 MPa)</span>
-                                </div>
-                              </div>
-                            </div>
-                          </AccordionContent>
-                        </AccordionItem>
-                        
-                        <AccordionItem value="time">
-                          <AccordionTrigger className="text-lg font-medium text-primary hover:no-underline">
-                            Time Calculations
-                          </AccordionTrigger>
-                          <AccordionContent className="space-y-4">
-                            <div className="bg-muted/30 p-4 rounded-md border border-border/40">
-                              <h4 className="font-medium mb-2">Cement Fill and Displacement Time:</h4>
-                              <p className="font-mono text-sm bg-background/80 p-2 rounded">tfc+tfd = ((Vcf+Vfd)*10^3)/Q</p>
-                              <p className="text-sm mt-2">Where:</p>
-                              <div className="grid grid-cols-2 gap-3 text-sm mt-2">
-                                <div className="bg-background/50 p-2 rounded border border-border/30">
-                                  <span className="font-mono">tfc = Cement filling time (min)</span>
-                                </div>
-                                <div className="bg-background/50 p-2 rounded border border-border/30">
-                                  <span className="font-mono">tfd = Displacement time (min)</span>
-                                </div>
-                                <div className="bg-background/50 p-2 rounded border border-border/30">
-                                  <span className="font-mono">Vcf = Volume of cement fluid (m³)</span>
-                                </div>
-                                <div className="bg-background/50 p-2 rounded border border-border/30">
-                                  <span className="font-mono">Vfd = Volume of displacement fluid (m³)</span>
-                                </div>
-                                <div className="bg-background/50 p-2 rounded border border-border/30">
-                                  <span className="font-mono">Q = Pump flow rate (L/min)</span>
-                                </div>
-                              </div>
-                            </div>
-                            
-                            <div className="bg-muted/30 p-4 rounded-md border border-border/40">
-                              <h4 className="font-medium mb-2">Total Pumping Time:</h4>
-                              <p className="font-mono text-sm bg-background/80 p-2 rounded">tc = tfc+tfd + td</p>
-                              <p className="text-sm mt-2">Where:</p>
-                              <div className="grid grid-cols-2 gap-3 text-sm mt-2">
-                                <div className="bg-background/50 p-2 rounded border border-border/30">
-                                  <span className="font-mono">tc = Total pumping time (min)</span>
-                                </div>
-                                <div className="bg-background/50 p-2 rounded border border-border/30">
-                                  <span className="font-mono">td = Additional time (min)</span>
-                                </div>
-                              </div>
-                            </div>
-                            
-                            <div className="bg-muted/30 p-4 rounded-md border border-border/40">
-                              <h4 className="font-medium mb-2">Additional Time:</h4>
-                              <p className="font-mono text-sm bg-background/80 p-2 rounded">tad = 0.75 * tp</p>
-                              <p className="text-sm mt-2">Where:</p>
-                              <div className="grid grid-cols-2 gap-3 text-sm mt-2">
-                                <div className="bg-background/50 p-2 rounded border border-border/30">
-                                  <span className="font-mono">tad = Additional time (min)</span>
-                                </div>
-                                <div className="bg-background/50 p-2 rounded border border-border/30">
-                                  <span className="font-mono">tp = Constant time (60 min)</span>
-                                </div>
-                              </div>
-                            </div>
-                          </AccordionContent>
-                        </AccordionItem>
-                      </Accordion>
-                    </div>
-                  </ScrollArea>
-                </CardContent>
-              </Card>
             </TabsContent>
 
             <TabsContent value="results" className="mt-0 space-y-4">
